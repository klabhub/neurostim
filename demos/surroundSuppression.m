  %% 
% Surround Suppression Example
%
% Demonstrates how to copy stimuli, how to link them to each other with
% functions, how to setup a factorial design, and how to add simple subject
% key responses.
%
% BK - Jun 2015

%% Prerequisites. 
import neurostim.*
Screen('Preference', 'SkipSyncTests', 1); % Not in  production mode; this is just to run without requiring accurate timing.

%% Setup CIC and the stimuli.
c = cic;                            % Create Command and Intelligence Center...
c.screen.pixels    = [0 0 1000 1000];        % Set the position and size of the window
c.screen.physical  = [15 15];              % Set the physical size of the window (centimeters)
c.screen.color.background= [0.5 0.5 0.5];
c.screen.colorMode = 'RGB';                % Tell CIC that we'll use RGB colors
c.trialDuration  = inf;
<<<<<<< HEAD
%c.add(plugins.gui); 
=======
c.add(plugins.debug); 
>>>>>>> 17d9ba07

 
% Create a grating stimulus. This will be used to map out the psychometric
% curve (hence 'test')
g=stimuli.gabor('test');           
g.color = [0.5 0.5 0.5];
g.contrast = 0.5;
g.Y = 0; 
g.X = 0;
g.sigma = 1;                       
g.phaseSpeed = 10;
g.orientation = 90;
g.mask ='CIRCLE';
g.frequency = 3; 
g.duration  = 500; 
 
% Duplicate the test grating to serve as a reference (its contrast is
% constant). Call this new stimulus 'reference'
g2= duplicate(g,'reference');
g2.X = '@(test) -test.X';
g2.contrast = 0.5;  

% Duplicate the test grating to make a surround
g3= duplicate(g,'surround');
g3.mask = 'ANNULUS';
g3.sigma = [1 2];
g3.contrast  = 0.5;
g3.X = '@(test) test.X';

% Duplicate the surround to use as the surround of the reference
g4 = duplicate(g3,'referenceSurround');
g4.X = '@(test) -test.X';
g4.contrast = 1;

% Red fixation point
f = stimuli.fixation('fix');        % Add a fixation point stimulus
f.color = [1 0 0];                    % Red
f.shape = 'CIRC';                  % Shape of the fixation point
f.size = 1; 
f.X = 0;
f.Y = 0;

% Add stimuli to CIC in draw order. (i.e. f will be on top).
c.add(g);
c.add(g4);
c.add(g3);
c.add(g2);
c.add(f);                           
c.order('surround','referenceSurround','test','reference','fix'); 
%% Define conditions and blocks
surroundContrast = 0.6;
% Create a factorial design (a cell array) with three factors (t hree cell
% arrays ). In the first factor (first row), we vary the orientation of the
% surround stimulus, the contrast of the surround stimulus and the contrast
% of the referenceSurround stimulus (all at the same time in pairwise fashion).
% The result is that the screen will show 
% 1) two gratings 
% 2) two gratings with surrounds
% 3) a grating on one side and a grating with surround on the other
% 4) a grating and a grating with an orthogonal surround on the other.
%
% The second factor varies the contrast (to map out the psychometric
% curve determining that relates the percept of "which (center) grating has more
% contrast?" to the actual contrast of the test stimulus.
%
% The third factor just ensures that the reference and test stimulus appear
% on the left and right equally often

% 

myFac=factorial('orientation',3);
myFac.fac1.surround.orientation={0,0,90,0};
myFac.fac1.surround.contrast={0,surroundContrast,surroundContrast,surroundContrast};
myFac.fac1.referenceSurround.contrast={0,surroundContrast,0,0};
myFac.fac2.test.contrast={0.10, 0.20 ,0.40 ,0.50};
myFac.fac3.test.X={-2.5, 2.5};

myBlock=block('orientation',myFac);
myBlock.nrRepeats=10;
myBlock.randomization='SEQUENTIAL';

% Add response keys that allow the subject to respond whether the
% (center) grating on the left (press 'a') or right (press 'l') had more
% contrast. Becuase the cic.trialDuration ==Inf, this is the only way to
% move to the next trial in this experiment.
c.addKey('a',@keyboardResponse,'-1');
c.addKey('l',@keyboardResponse,'+1');


c.addResponse('a','write',-1,'nextTrial',true);
c.addResponse('l','write',+1,'nextTrial',true);

c.run(myBlock); % Run the experiment.  
 <|MERGE_RESOLUTION|>--- conflicted
+++ resolved
@@ -18,11 +18,7 @@
 c.screen.color.background= [0.5 0.5 0.5];
 c.screen.colorMode = 'RGB';                % Tell CIC that we'll use RGB colors
 c.trialDuration  = inf;
-<<<<<<< HEAD
-%c.add(plugins.gui); 
-=======
 c.add(plugins.debug); 
->>>>>>> 17d9ba07
 
  
 % Create a grating stimulus. This will be used to map out the psychometric
