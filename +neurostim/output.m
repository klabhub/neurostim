classdef output < neurostim.plugin
    % Simple output class which can be used to save files in a specific
    % format to the specified directory.
    % Variables:
    % root  - root of the directory tree to save files to.
    % saveAfterTrial - save after every X trials. 0 indicates no saving
    % until the end of the experiment.
    % mode = 'root' to simply save in the root directory 
    %        'dayfolders' - create folders in the yyyy/mm/dd format and
    %        save files in the deepest level.
    %
    
    properties (GetAccess=public, SetAccess=public)
        root=pwd;
        mode@char   = 'DAYFOLDERS';
        saveAfterTrial = 0;        
    end
    
    properties (GetAccess=public, SetAccess=protected);
        counter;
        data;
<<<<<<< HEAD
        filename;
    end
    
    
    methods
        function set.root(o,v)
            if ~exist(v,'dir')
                error('The root output directory does not exist. Please create it first');
            end
            o.root = v;
        end
=======
        saveAfterTrial = 0;
>>>>>>> d84169ec
    end
    
    properties (Dependent)
        fullFile;       % Output file name including path
    end
     
    methods (Access = public)
        function o = output
            o = o@neurostim.plugin('output');
            if o.saveAfterTrial > 0
                % only listen to afterTrial event if saving after trial.
                o.listenToEvent({'AFTERTRIAL'});
            end
            o.listenToEvent({'AFTEREXPERIMENT','BEFOREEXPERIMENT'});            
            o.counter = o.saveAfterTrial;            
        end
        
        
        function collectData(o,c)
            % collects all the data from log files into a cell array.
            o.data = [];
            for a = 1:length(o.cic.stimuli)
                stimulus = o.cic.stimuli{a};
                o.data.(stimulus)(1,:) = o.cic.(stimulus).log.parms;
                o.data.(stimulus)(2,:) = o.cic.(stimulus).log.values;
                o.data.(stimulus)(3,:) = num2cell(o.cic.(stimulus).log.t);
            end
        end
        
        
        function saveFileBase(o,c)
           % Save output to disk.
            [pathName, fname,ext] = fileparts(o.fullFile);
  
            try
                if ~exist(pathName,'dir')
                    mkdir(pathName);
                end
                saveFile(o,c);
            catch
                try
                    warning('There was a problem saving to disk. Attempting save to c:\temp');
                    save(['c:\temp\' fname,ext],'c', '-mat');
                    warning('There was a problem saving to disk. Attempting save to c:\temp.... success');
                catch
                    warning('There was a problem saving to disk. Halting execution to allow manual recovery');
                    keyboard;
                end
            end
        end
        
        function saveFile(o,c)
            %Function that should be overloaded in derived class for custom user output formats.
            save(o.fullFile,'c', '-mat');
        end
        
        function afterTrial(o,c,evt)
            if o.counter==1 % if save after trial is triggered
                o.counter = o.saveAfterTrial;   % reset counter
                collectData(o,c);   % run data collection and file saving
                saveFileBase(o,c);
            else o.counter = o.counter-1;   % counter reduction
            end
        end
        
        function afterExperiment(o,c,evt)
            % always save post-experiment.
            collectData(o,c);
            saveFileBase(o,c);
        end
        
        
        function beforeExperiment(o,c,evt)
            % Always set at the start of the experiment so that we can 
            % check that we can save.
            o.setFile;
        end
        
        
        function f = setFile(o)
            % Set the file name based on the mode and the current time.
            
            switch (o.mode)
                case 'DAYFOLDERS'
                    % Create a year/month/day structure and create a file
                    % named after the current time.
                    % e.g. root/2015/06/13/150523.mat for an experiment
                    % that started at 3:05 PM on June 13th, 2015.
                    today = fullfile(datestr(now,'yyyy'),datestr(now,'mm'),datestr(now,'dd'));
                    neurostim.output.createDir(o.root,today);
                    f = fullfile(o.root,today,o.timeName);
                case 'ROOT'
                    % Create a timed file in the root directory
                    neurostim.output.createDir(o.root);
                    f = fullfile(o.root,o.timeName);
            end
            if exist(f,'file')
                error(['This file ' f ' already exists?']);
            else
                o.filename =f;
                %Sometimes may even want to create an (empty) file
            end
        end                
    end
    
    end
    
<<<<<<< HEAD
    methods (Access= protected)
        
=======
    methods
        function v = get.fullFile(o)
            v = cat(2,horzcat(o.cic.fullFile,'.nso'));
        end
>>>>>>> d84169ec
    end
    
    
    methods (Static)
        
        function createDir(root,d)
            % Recursively create the requested directory
            here =pwd;
            cd (root);
            dirs = strsplit(d,filesep);
            for i=1:numel(dirs)
                if ~exist(dirs{i},'dir')
                    [ok, msg]= mkdir(dirs{i});
                else 
                    ok = true;
                end
                if (ok)
                    cd (dirs{i});
                else
                    error(msg);
                end                
            end
            cd(here);
        end
        
        function f= timeName()
            % Create a file named after the current time (quasi-unique)
            f= [datestr(now,'HHMMSS') '.mat'];
        end
    end
    
    
end
<|MERGE_RESOLUTION|>--- conflicted
+++ resolved
@@ -1,185 +1,170 @@
-classdef output < neurostim.plugin
-    % Simple output class which can be used to save files in a specific
-    % format to the specified directory.
-    % Variables:
-    % root  - root of the directory tree to save files to.
-    % saveAfterTrial - save after every X trials. 0 indicates no saving
-    % until the end of the experiment.
-    % mode = 'root' to simply save in the root directory 
-    %        'dayfolders' - create folders in the yyyy/mm/dd format and
-    %        save files in the deepest level.
-    %
-    
-    properties (GetAccess=public, SetAccess=public)
-        root=pwd;
-        mode@char   = 'DAYFOLDERS';
-        saveAfterTrial = 0;        
-    end
-    
-    properties (GetAccess=public, SetAccess=protected);
-        counter;
-        data;
-<<<<<<< HEAD
-        filename;
-    end
-    
-    
-    methods
-        function set.root(o,v)
-            if ~exist(v,'dir')
-                error('The root output directory does not exist. Please create it first');
-            end
-            o.root = v;
-        end
-=======
-        saveAfterTrial = 0;
->>>>>>> d84169ec
-    end
-    
-    properties (Dependent)
-        fullFile;       % Output file name including path
-    end
-     
-    methods (Access = public)
-        function o = output
-            o = o@neurostim.plugin('output');
-            if o.saveAfterTrial > 0
-                % only listen to afterTrial event if saving after trial.
-                o.listenToEvent({'AFTERTRIAL'});
-            end
-            o.listenToEvent({'AFTEREXPERIMENT','BEFOREEXPERIMENT'});            
-            o.counter = o.saveAfterTrial;            
-        end
-        
-        
-        function collectData(o,c)
-            % collects all the data from log files into a cell array.
-            o.data = [];
-            for a = 1:length(o.cic.stimuli)
-                stimulus = o.cic.stimuli{a};
-                o.data.(stimulus)(1,:) = o.cic.(stimulus).log.parms;
-                o.data.(stimulus)(2,:) = o.cic.(stimulus).log.values;
-                o.data.(stimulus)(3,:) = num2cell(o.cic.(stimulus).log.t);
-            end
-        end
-        
-        
-        function saveFileBase(o,c)
-           % Save output to disk.
-            [pathName, fname,ext] = fileparts(o.fullFile);
-  
-            try
-                if ~exist(pathName,'dir')
-                    mkdir(pathName);
-                end
-                saveFile(o,c);
-            catch
-                try
-                    warning('There was a problem saving to disk. Attempting save to c:\temp');
-                    save(['c:\temp\' fname,ext],'c', '-mat');
-                    warning('There was a problem saving to disk. Attempting save to c:\temp.... success');
-                catch
-                    warning('There was a problem saving to disk. Halting execution to allow manual recovery');
-                    keyboard;
-                end
-            end
-        end
-        
-        function saveFile(o,c)
-            %Function that should be overloaded in derived class for custom user output formats.
-            save(o.fullFile,'c', '-mat');
-        end
-        
-        function afterTrial(o,c,evt)
-            if o.counter==1 % if save after trial is triggered
-                o.counter = o.saveAfterTrial;   % reset counter
-                collectData(o,c);   % run data collection and file saving
-                saveFileBase(o,c);
-            else o.counter = o.counter-1;   % counter reduction
-            end
-        end
-        
-        function afterExperiment(o,c,evt)
-            % always save post-experiment.
-            collectData(o,c);
-            saveFileBase(o,c);
-        end
-        
-        
-        function beforeExperiment(o,c,evt)
-            % Always set at the start of the experiment so that we can 
-            % check that we can save.
-            o.setFile;
-        end
-        
-        
-        function f = setFile(o)
-            % Set the file name based on the mode and the current time.
-            
-            switch (o.mode)
-                case 'DAYFOLDERS'
-                    % Create a year/month/day structure and create a file
-                    % named after the current time.
-                    % e.g. root/2015/06/13/150523.mat for an experiment
-                    % that started at 3:05 PM on June 13th, 2015.
-                    today = fullfile(datestr(now,'yyyy'),datestr(now,'mm'),datestr(now,'dd'));
-                    neurostim.output.createDir(o.root,today);
-                    f = fullfile(o.root,today,o.timeName);
-                case 'ROOT'
-                    % Create a timed file in the root directory
-                    neurostim.output.createDir(o.root);
-                    f = fullfile(o.root,o.timeName);
-            end
-            if exist(f,'file')
-                error(['This file ' f ' already exists?']);
-            else
-                o.filename =f;
-                %Sometimes may even want to create an (empty) file
-            end
-        end                
-    end
-    
-    end
-    
-<<<<<<< HEAD
-    methods (Access= protected)
-        
-=======
-    methods
-        function v = get.fullFile(o)
-            v = cat(2,horzcat(o.cic.fullFile,'.nso'));
-        end
->>>>>>> d84169ec
-    end
-    
-    
-    methods (Static)
-        
-        function createDir(root,d)
-            % Recursively create the requested directory
-            here =pwd;
-            cd (root);
-            dirs = strsplit(d,filesep);
-            for i=1:numel(dirs)
-                if ~exist(dirs{i},'dir')
-                    [ok, msg]= mkdir(dirs{i});
-                else 
-                    ok = true;
-                end
-                if (ok)
-                    cd (dirs{i});
-                else
-                    error(msg);
-                end                
-            end
-            cd(here);
-        end
-        
-        function f= timeName()
-            % Create a file named after the current time (quasi-unique)
-            f= [datestr(now,'HHMMSS') '.mat'];
-        end
-    end
-    
-    
-end
+classdef output < neurostim.plugin
+    % Simple output class which can be used to save files in a specific
+    % format to the specified directory.
+    % Variables:
+    % root  - root of the directory tree to save files to.
+    % saveAfterTrial - save after every X trials. 0 indicates no saving
+    % until the end of the experiment.
+    % mode = 'root' to simply save in the root directory 
+    %        'dayfolders' - create folders in the yyyy/mm/dd format and
+    %        save files in the deepest level.
+    %
+    
+    properties (GetAccess=public, SetAccess=public)
+        root=pwd;
+        mode@char   = 'DAYFOLDERS';
+        saveAfterTrial = 0;        
+    end
+    
+    properties (GetAccess=public, SetAccess=protected);
+        counter;
+        data;
+        filename;
+    end
+    
+    
+    properties (Dependent)
+        fullFile;       % Output file name including path
+        path;
+    end
+        
+    
+    methods
+        function set.root(o,v)
+            if ~exist(v,'dir')
+                error('The root output directory does not exist. Please create it first');
+            end
+            o.root = v;
+        end
+    end
+    
+    
+    methods (Access = public)
+        function o = output
+            o = o@neurostim.plugin('output');
+            if o.saveAfterTrial > 0
+                % only listen to afterTrial event if saving after trial.
+                o.listenToEvent({'AFTERTRIAL'});
+            end
+            o.listenToEvent({'AFTEREXPERIMENT','BEFOREEXPERIMENT'});            
+            o.counter = o.saveAfterTrial;            
+        end
+        
+        
+        function collectData(o,c)
+            % collects all the data from log files into a cell array.
+            o.data = [];
+            for a = 1:length(o.cic.stimuli)
+                stimulus = o.cic.stimuli{a};
+                o.data.(stimulus)(1,:) = o.cic.(stimulus).log.parms;
+                o.data.(stimulus)(2,:) = o.cic.(stimulus).log.values;
+                o.data.(stimulus)(3,:) = num2cell(o.cic.(stimulus).log.t);
+            end
+        end
+                
+        function saveFileBase(o,c)
+           % Save output to disk.
+            [pathName, fname,ext] = fileparts(o.filename);  
+            try
+                saveFile(o,c);
+            catch
+                try
+                    warning('There was a problem saving to disk. Attempting save to c:\temp');
+                    save(['c:\temp\' fname,ext],'c', '-mat');
+                    warning('There was a problem saving to disk. Attempting save to c:\temp.... success');
+                catch
+                    warning('There was a problem saving to disk. Halting execution to allow manual recovery');
+                    keyboard;
+                end
+            end
+        end
+        
+        function saveFile(o,c)
+            %Function that should be overloaded in derived class for custom user output formats.
+            save(o.filename,'c', '-mat');
+        end
+        
+        function afterTrial(o,c,evt)
+            if o.counter==1 % if save after trial is triggered
+                o.counter = o.saveAfterTrial;   % reset counter
+                collectData(o,c);   % run data collection and file saving
+                saveFileBase(o,c);
+            else
+                o.counter = o.counter-1;   % counter reduction
+            end
+        end
+        
+        function afterExperiment(o,c,evt)
+            % always save post-experiment.
+            collectData(o,c);
+            saveFileBase(o,c);
+        end
+        
+        function beforeExperiment(o,c,evt)
+            % Always set at the start of the experiment so that we can 
+            % check that we can save.
+            o.setFile;
+        end  
+    end
+        
+      
+        
+     methods (Access = protected)   
+        function f = setFile(o)
+            % Set the file name based on the mode and the current time.
+            
+            switch (o.mode)
+                case 'DAYFOLDERS'
+                    % Create a year/month/day structure and create a file
+                    % named after the current time.
+                    % e.g. root/2015/06/13/150523.mat for an experiment
+                    % that started at 3:05 PM on June 13th, 2015.
+                    today = fullfile(datestr(now,'yyyy'),datestr(now,'mm'),datestr(now,'dd'));
+                    neurostim.output.createDir(o.root,today);
+                    f = fullfile(o.root,today,o.timeName);
+                case 'ROOT'
+                    % Create a timed file in the root directory
+                    neurostim.output.createDir(o.root);
+                    f = fullfile(o.root,o.timeName);
+            end
+            if exist(f,'file')
+                error(['This file ' f ' already exists?']);
+            else
+                o.filename =f;
+                %Sometimes may even want to create an (empty) file
+            end
+        end                
+    end
+    
+    
+    
+    methods (Static)
+        
+        function createDir(root,d)
+            % Recursively create the requested directory
+            here =pwd;
+            cd (root);
+            dirs = strsplit(d,filesep);
+            for i=1:numel(dirs)
+                if ~exist(dirs{i},'dir')
+                    [ok, msg]= mkdir(dirs{i});
+                else 
+                    ok = true;
+                end
+                if (ok)
+                    cd (dirs{i});
+                else
+                    error(msg);
+                end                
+            end
+            cd(here);
+        end
+        
+        function f= timeName()
+            % Create a file named after the current time (quasi-unique)
+            f= [datestr(now,'HHMMSS') '.mat'];
+        end
+    end
+    
+    
+end