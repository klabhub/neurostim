classdef fixate  < neurostim.behaviors.eyeMovement
    % This state machine defines two new states:
    %
    % FREEVIEWING - each trial starts here
    %             -> FIXATING when the eye moves inside the window
    %             -> FAIL if t > t.from
    %             -> FAIL afterTrial
    % FIXATING    -> FREEVIEWING if eye moves outside the window before o.grace
    %             -> FAIL if eye moves outside the window after o.grace and before t.to
    %             -> SUCCESS if eye is still inside the window at or after t.to
    %             -> SUCCESS afterTrial
    % 
    % Eye position can enter and leave the fixation window within the grace
    % period without penalty, i.e., if the subject breaks fixation within
    % the grace period we return to the FREEVIEWING state.
    %
    % By default, the grace period is 0 ms and the eye has to remain 
    % in the window once it is in there (i.e., **even for t < o.from**,
    % no in-and-out privileges).
    %
    % Parameters (inherited from eyeMovement):
    % 
    %   X,Y         - fixation position.
    %   tolerance   - radius/tolerance of the fixation window around X,Y.
    %   invert      - invert the definition: eye position must remain outside the
    %                 window for o.from < t < o.to.
    %   allowBlinks - ignore blinks.
    %
    % Parameters (specific to this behavior):
    %
    %   grace       - can break fixation within grace (ms) without penalty (default: 0 ms).
    %
    % BK - July 2018
    
    properties (Dependent)
       isFreeViewing;
       isFixating;
    end
    
    % State functions
    methods
        % In the constructor, a behavior must define the beforeTrialState -
        % the state where each trial will start.
        function o = fixate(c,name)
            o = o@neurostim.behaviors.eyeMovement(c,name);
            
            o.addProperty('grace',0,'validate',@isnumeric);
            
            o.beforeTrialState = @o.freeViewing; % Initial state at the start of each trial            
        end
        
        %% States
        % Each state is a member function that takes trial time (t) and an
        % event (e) as its input. The function inspects the event or the
        % time and then decides whether a transition to a new state is in
        % order
        % In addition to regular events (e.isRegular) states also receive
        % events that signal that a state is about to begin (e.isEntry) or
        % end (e.isExit). By checking for these events, the state can do
        % some setup - most states don't have to do anything. 
        function freeViewing(o,t,e)
            % Free viewing has two transitions, either to fail (if we reach
            % the time when the subject should have been fisating (o.from)), 
            % or to fixating (if the eye is in the window). Blinks are
            % always ignored during this phase  (isInWindow will be false during blinks)
            if e.isAfterTrial;transition(o,@o.fail,e);end % if still in this state-> fail

            if ~e.isRegular ;return;end % Ignroe Entry/exit events.
            
            if t > o.from  % guard 1             
                transition(o,@o.fail,e);     
<<<<<<< HEAD
            elseif isInWindow(o,e)  % guard 2
             	transition(o,@o.fixating,e);  %Note that there is no restriction on t so fixation can start any time  after t.on (which is when the behavior starts running)                                               
            end
        end
        
       % A second state.  Note that there is no if(fixating) code; the only
       % time that this code is called is when the state is 'fixating'. We
       % only have to look forward (where to transition to), it does not
       % matter where we came from.
       function fixating(o,t,e)
            if e.isAfterTrial;transition(o,@o.success,e);end % if still in this state-> success
         	if ~e.isRegular ;return;end % No Entry/exit needed.
            % Guards 
            [inside,isAllowedBlink]  = isInWindow(o,e);
            % Transitions
            if isAllowedBlink
                % OK stay in fixating state
            elseif inside 
                % Fixating inside
                if t>=o.to % Complete   
                   % Fixated long enough
                   transition(o,@o.success,e);
                end
            else
                % Not in an allowed blink, and not inside ->fail
                transition(o,@o.fail,e);
=======
            else
                [inside,isAllowedBlink] = isInWindow(o,e);  % guard 2
                if isAllowedBlink
                    % Stay in free viewing
                elseif inside
                    transition(o,@o.fixating,e);  % Note that there is no restriction on t so fixation can start any time after t.on (which is when the behavior starts running)                               
                end
            end
        end
        
        % A second state.  Note that there is no if(fixating) code; the only
        % time that this code is called is when the state is 'fixating'. We
        % only have to look forward (where to transition to), it does not
        % matter where we came from.
        function fixating(o,t,e)
            if e.isAfterTrial; transition(o,@o.success,e); end % if still in this state-> success

            if ~e.isRegular; return; end % No Entry/exit needed.
           
            % Guards
            [inside,isAllowedBlink] = isInWindow(o,e);
            complete = t >= o.to;
           
            % Transitions
            if complete
                transition(o,@o.success,e);
            elseif isAllowedBlink
                % OK stay in fixating state
            elseif ~inside
                if o.duration < o.grace
                    remove(o.iStartTime,o.stateName); % clear FIXATING startTime
                    transition(o,@o.freeViewing,e); % return to FREEVIEWING, no penalty
                else
                    transition(o,@o.fail,e);
                end
>>>>>>> 6f22a5a2
            end
        end
       
    end % methods
    
    methods % get methods
        function v = get.isFreeViewing(o)
          v = strcmpi(o.stateName,'FREEVIEWING');
        end

        function v = get.isFixating(o)
            v = strcmpi(o.stateName,'FIXATING');
        end
    end
  
end % classdef<|MERGE_RESOLUTION|>--- conflicted
+++ resolved
@@ -60,43 +60,14 @@
         % some setup - most states don't have to do anything. 
         function freeViewing(o,t,e)
             % Free viewing has two transitions, either to fail (if we reach
-            % the time when the subject should have been fisating (o.from)), 
-            % or to fixating (if the eye is in the window). Blinks are
-            % always ignored during this phase  (isInWindow will be false during blinks)
+            % the time when the subject shoudl have been fisating (o.from)), 
+            % or to fixating (if the eye is in the window)
             if e.isAfterTrial;transition(o,@o.fail,e);end % if still in this state-> fail
 
             if ~e.isRegular ;return;end % Ignroe Entry/exit events.
             
             if t > o.from  % guard 1             
                 transition(o,@o.fail,e);     
-<<<<<<< HEAD
-            elseif isInWindow(o,e)  % guard 2
-             	transition(o,@o.fixating,e);  %Note that there is no restriction on t so fixation can start any time  after t.on (which is when the behavior starts running)                                               
-            end
-        end
-        
-       % A second state.  Note that there is no if(fixating) code; the only
-       % time that this code is called is when the state is 'fixating'. We
-       % only have to look forward (where to transition to), it does not
-       % matter where we came from.
-       function fixating(o,t,e)
-            if e.isAfterTrial;transition(o,@o.success,e);end % if still in this state-> success
-         	if ~e.isRegular ;return;end % No Entry/exit needed.
-            % Guards 
-            [inside,isAllowedBlink]  = isInWindow(o,e);
-            % Transitions
-            if isAllowedBlink
-                % OK stay in fixating state
-            elseif inside 
-                % Fixating inside
-                if t>=o.to % Complete   
-                   % Fixated long enough
-                   transition(o,@o.success,e);
-                end
-            else
-                % Not in an allowed blink, and not inside ->fail
-                transition(o,@o.fail,e);
-=======
             else
                 [inside,isAllowedBlink] = isInWindow(o,e);  % guard 2
                 if isAllowedBlink
@@ -132,7 +103,6 @@
                 else
                     transition(o,@o.fail,e);
                 end
->>>>>>> 6f22a5a2
             end
         end
        
