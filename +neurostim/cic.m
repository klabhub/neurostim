--- conflicted
+++ resolved
@@ -1,4 +1,3 @@
-<<<<<<< HEAD
 % Command and Intelligence Center for Neurostim using PsychToolBox.
 % See demos directory for examples
 %  BK, AM, TK, 2015
@@ -1277,20 +1276,21 @@
                 else
                     % Forcing a replacement - return old key so that the
                     % user can restore later.
-                    oldKey.key = c.kbInfo.keys{ix};
+                    oldKey.key = c.kbInfo.keys(ix);
                     oldKey.help = c.kbInfo.help{ix};
                     oldKey.plg = c.kbInfo.plugin{ix};
-                    oldKey.plg  = c.kbInfo.isSubject(ix);
-                    oldKey.fun  = c.kbInfo.fun{ix};    
+                    oldKey.isSubject  = c.kbInfo.isSubject(ix);
+                    oldKey.fun  = c.kbInfo.fun{ix};                                          
                 end
             else
                 oldKey = [];
+                ix = numel(c.kbInfo.keys)+1; % Add a new one
             end            
-            c.kbInfo.keys(end+1)  = key;
-            c.kbInfo.help{end+1} = keyHelp;
-            c.kbInfo.plugin{end+1} = plg; % Handle to plugin to call keyboard()
-            c.kbInfo.isSubject(end+1) = isSubject;
-            c.kbInfo.fun{end+1} = fun;            
+            c.kbInfo.keys(ix)  = key;
+            c.kbInfo.help{ix} = keyHelp;
+            c.kbInfo.plugin{ix} = plg; % Handle to plugin to call keyboard()
+            c.kbInfo.isSubject(ix) = isSubject;
+            c.kbInfo.fun{ix} = fun;            
         end        
         
         function removeKeyStroke(c,key)
@@ -2305,2445 +2305,4 @@
     end
     
     
-end
-=======
-% Command and Intelligence Center for Neurostim using PsychToolBox.
-% See demos directory for examples
-%  BK, AM, TK, 2015
-classdef cic < neurostim.plugin
-    
-    %% Constants
-    properties (Constant)
-        PROFILE = false; % Using a const to allow JIT to compile away profiler code
-        SETUP   = 0;
-        RUNNING = 1;
-        INTRIAL = 2;
-        POST    = 3;
-    end
-    
-    %% Public properties
-    % These can be set in a script by a user to setup the
-    % experiment
-    properties (GetAccess=public, SetAccess =public)
-        mirrorPixels           = []; % Window coordinates.[left top width height].
-        cursor = 'arrow';        % Cursor 'none','arrow';
-        dirs                    = struct('root','','output','','calibration','')  % Output is the directory where files will be written, root is where neurostim lives, calibration stores calibration files
-        subjectNr               = [];
-        latinSqRow              = [];
-        runNr                   = []; % Bookkeeping
-        paradigm                = 'test';
-        clear                   = 1;   % Clear backbuffer after each swap. double not logical
-        itiClear                 = 1;    % Clear backbuffer during the iti. double. Set to 0 to keep the last display visible during the ITI (e.g. a fixation point)
-        fileOverwrite           = false; % Allow output file overwrite.
-        useConsoleColor         = false; % Set to true to allow plugins and stimuli use different colors to write to the console. There is some time-cost to this (R2018a), hence the default is false.
-        saveEveryN              = 10;
-        saveEveryBlock          = false;
-        keyBeforeExperiment     = true;
-        keyAfterExperiment      = true;
-        beforeExperimentText    = 'Press any key to start...'; % Shown at the start of an experiment
-        afterExperimentText     = 'This is the end...';
-        screen                  = struct('xpixels',[],'ypixels',[],'xorigin',0,'yorigin',0,...
-            'width',[],'height',[],...
-            'color',struct('text',[1 1 1],...
-            'background',[1/3 1/3 5]),...
-            'colorMode','xyL',...
-            'colorCheck',false,...  % Check color validity- testing only
-            'type','GENERIC',...
-            'frameRate',60,'number',[],'viewDist',[],...
-            'calFile','','colorMatchingFunctions','',...
-            'calibration',struct('gamma',2.2,'bias',nan(1,3),'min',nan(1,3),'max',nan(1,3),'gain',nan(1,3)),...
-            'overlayClut',[]);    % screen-related parameters.
-        
-        timing = struct('vsyncMode',0); % 0 = busy wait until vbl, 1 = schedule flip asynchronously then continue
-        
-        hardware                = struct('sound',struct('device',-1,'latencyClass',1) ... % Sound hardware settings (device = index of audio device to use, see plugins.sound
-            ,'keyEcho',false... % Echo key presses to the command line (listenChar(-1))
-            ,'textEcho',false ... % ECho drawFormattedText to the command line.
-            ); % Place to store hardware default settings that can then be specified in a script like myRig.
-        
-        flipCallbacks={}; %List of stimuli that have requested to be to called immediately after the flip, each as s.postFlip(flipTime).
-        guiFlipEvery=[]; % if gui is on, and there are different framerates: set to 2+
-        guiOn   =false; %flag. Is GUI on?
-        mirror =[]; % The experimenters copy
-        ticTime = -Inf;
-        
-        %% Logging/experimenter feedback during the experimtn
-        messenger; % @neurostim.messenger;
-        useFeedCache = false;  % When true, command line output is only generated in the ITI, not during a trial (theoretical optimization,in practice this does not do much)
-        spareRNGstreams = {};  %Cell array of independent RNG streams, not yet allocated (plugins can request one through requestRNGstream()).
-        spareRNGstreams_GPU = {};%Clones of the above CPU rng streams, operating on the GPU with gpuArray functions and objects
-        
-        %% Keyboard interaction
-        kbInfo  = struct('keys',{[]},... % PTB numbers for each key that is handled.
-            'help',{{}},... % Help info for key
-            'plugin',{{}},...  % Which plugin will handle the key (keyboard() will be called)
-            'isSubject',{logical([])},... % Is this a key that is handled by subject keyboard ?
-            'fun',{{}},... % Function handle that is used instead of the plugins keyboard function (usually empty)
-            'default',{-1},... % default keyboard -1 means all keyboard
-            'subject',{[]},... % The keyboard that will handle keys for which isSubect is true (=by default stimuli)
-            'experimenter',{[]},...% The keyboard that will handle keys for which isSubject is false (plugins by default)
-            'pressAnyKey',{-1},... % Keyboard for start experiment, block ,etc. -1 means any
-            'activeKb',{[]});  % Indices of keyboard that have keys associated with them. Set and used internally)
-        
-    end
-    
-    %% Protected properties.
-    % These are set internally
-    properties (GetAccess=public, SetAccess =protected)
-        %% Program Flow
-        mainWindow = []; % The PTB window
-        overlayWindow =[]; % The color overlay for special colormodes (VPIXX-M16)
-        overlayRect = [];
-        textWindow = []; % This is either the main or the overlay, depending on the mode.
-        stage;
-        flags = struct('trial',true,'experiment',true,'block',true); % Flow flags
-        
-        frame = 0;      % Current frame
-        
-        
-        %% Internal lists to keep track of stimuli, , and blocks.
-        stimuli;    % Vector of stimulus  handles.
-        plugins;    % Vector of plugin handles.
-        pluginOrder; % Vector of plugin handles, sorted by execution order
-        
-        blocks;   % Struct array with .nrRepeats .randomization .conditions
-        blockFlow =struct('list',[],'weights',[],'randomization','','latinSquareRow',[]);
-        
-        %% Logging and Saving
-        startTime    = 0; % The time when the experiment started running
-        stopTime = [];
-        
-        
-        %% Profiling information.
-        
-        
-        EscPressedTime;
-        lastFrameDrop=1;
-        propsToInform={'blockName','condition/nrConditions','trial/nrTrialsTotal'};
-        
-        profile=struct('cic',struct('FRAMELOOP',[],'FLIPTIME',[],'cntr',0));
-        
-        guiWindow;
-        funPropsToMake=struct('plugin',{},'prop',{});
-        
-        
-    end
-    properties (SetAccess= private)
-        used =false; % Flag to make sure a user cannot reuse a cic object.
-        loadedFromFile = false; % Flag set by loadobj - primarily used to avoid initializing things that are only relevant during the experiment.
-    end
-    
-    %% Dependent Properties
-    % Calculated on the fly
-    properties (Dependent)
-        nrStimuli;      % The number of stimuli currently in CIC
-        nrPlugins;      % The number of plugins (Excluding stimuli) currently inCIC
-        nrBehaviors     % The number of behaviors in the CIC
-        behaviors       % A plugin array consisting of only the behaviors.
-        nrConditions;   % The number of conditions in this block
-        nrBlocks;       % The number of blocks in this experiment
-        nrTrials;       % The number of trials in the current block
-        center;         % Where is the center of the display window.
-        file;           % Target file name
-        fullFile;       % Target file name including path
-        fullPath;       % Target path name
-        subject;   % Subject
-        startTimeStr;  % Start time as a HH:MM:SS string
-        blockName;      % Name of the current block
-        trialTime;      % Time elapsed (ms) since the start of the trial
-        nrTrialsTotal;   % Number of trials total (all blocks)
-        date;           % Date of the experiment.
-        blockDone;      % Is the current block done?
-        hasValidWindow; % Is the Main Window valid?
-    end
-    
-    %% Public methods
-    % set and get methods for dependent properties
-    methods
-        function v = get.hasValidWindow(c)
-            v = Screen(c.mainWindow,'WindowKind')>0;
-        end
-        
-        function v = get.blockDone(c)
-            v = c.blocks(c.block).done;
-        end
-        
-        function v=get.nrTrialsTotal(c)
-            v= sum([c.blocks(c.blockFlow.list).nrPlannedTrials]) + sum([c.blocks.nrRetried]);
-        end
-        
-        function v= get.nrStimuli(c)
-            v= length(c.stimuli);
-        end
-        
-        function v= get.nrPlugins(c)
-            v= length(c.plugins);
-        end
-        
-        function v = get.behaviors(c)
-            fun = @(x) (isa(x,'neurostim.behavior'));
-            isBehavior =arrayfun(fun,c.plugins);
-            v = c.plugins(isBehavior);
-        end
-        
-        function v  = get.nrBehaviors(c)
-            v = numel(c.behaviors);
-        end
-        
-        function v= get.nrBlocks(c)
-            v = numel(c.blockFlow.list);
-        end
-        
-        function v= get.nrTrials(c)
-            if c.block
-                v= c.blocks(c.block).nrTrials;
-            else
-                v=0;
-            end
-        end
-        function v= get.nrConditions(c)
-            if c.block
-                v= c.blocks(c.block).nrConditions;
-            else
-                v=0;
-            end
-        end
-        function v = get.center(c)
-            [x,y] = RectCenter([0 0 c.screen.xpixels c.screen.ypixels]);
-            v=[x y];
-        end
-        function v= get.startTimeStr(c)
-            v = datestr(c.startTime,'HH:MM:SS');
-        end
-        function v = get.file(c)
-            v = [c.subject '.' c.paradigm '.' datestr(c.startTime,'HHMMSS') ];
-        end
-        function v = get.fullPath(c)
-            v = fullfile(c.dirs.output,datestr(c.startTime,'YYYY/mm/DD'));
-        end
-        function v = get.fullFile(c)
-            v = fullfile(c.fullPath,c.file);
-        end
-        function v=get.date(c)
-            v=datestr(c.startTime,'DD mmm YYYY');
-        end
-        function v=get.subject(c)
-            if length(c.subjectNr)>1
-                % Initials stored as ASCII codes
-                v = char(c.subjectNr);
-            else
-                % True subject numbers
-                v= num2str(c.subjectNr);
-            end
-        end
-        
-        function v = get.blockName(c)
-            v = c.blocks(c.block).name;
-        end
-        
-        function set.subject(c,value)
-            if isempty(value)
-                c.subjectNr =0;
-            elseif ischar(value)
-                asDouble = str2double(value);
-                if isnan(asDouble)
-                    % Someone using initials
-                    c.subjectNr = double(value);
-                else
-                    c.subjectNr = asDouble;
-                end
-            else
-                c.subjectNr = value;
-            end
-        end
-        
-        % Allow thngs like c.('lldots.X')
-        function v = getProp(c,prop)
-            ix = strfind(prop,'.');
-            if isempty(ix)
-                v =c.(prop);
-            else
-                o= getProp(c,prop(1:ix-1));
-                v= o.(prop(ix+1:end));
-            end
-        end
-        
-        
-        function setupScreen(c,value)
-            if isempty(c.screen.number)
-                value.number = max(Screen('screens',1));
-            end
-            
-            windowPixels = Screen('Rect',c.screen.number); % Full screen
-            if ~isfield(c.screen,'xpixels') || isempty(c.screen.xpixels)
-                c.screen.xpixels  = windowPixels(3)-windowPixels(1); % Width in pixels
-            end
-            if ~isfield(c.screen,'ypixels') || isempty(c.screen.ypixels)
-                c.screen.ypixels  = windowPixels(4)-windowPixels(2); % Height in pixels
-            end
-            
-            screenPixels = Screen('GlobalRect',c.screen.number); % Full screen
-            if ~isfield(c.screen,'xorigin') || isempty(c.screen.xorigin)
-                c.screen.xorigin = screenPixels(1);
-            end
-            if ~isfield(c.screen,'yorigin') || isempty(c.screen.yorigin)
-                c.screen.yorigin = screenPixels(2);
-            end
-            
-            if ~isfield(c.screen,'width') || isempty(c.screen.width)
-                % Assuming code is in pixels
-                c.screen.width = c.screen.xpixels;
-            end
-            if ~isfield(c.screen,'height') || isempty(c.screen.height)
-                % Assuming code is in pixels
-                c.screen.height = c.screen.ypixels;
-            end
-            if ~isequal(round(c.screen.xpixels/c.screen.ypixels,2),round(c.screen.width/c.screen.height,2))
-                warning('Physical aspect ratio and Pixel aspect ration are  not the same...');
-            end
-        end
-        
-        
-        function v= get.trialTime(c)
-            v = (c.frame-1)*1000/c.screen.frameRate;
-        end
-        
-    end
-    
-    methods (Access=private)
-        function checkFrameRate(c)
-            
-            if isempty(c.screen.frameRate)
-                error('frameRate not specified');
-            end
-            
-            frInterval = Screen('GetFlipInterval',c.mainWindow)*1000;
-            percError = abs(frInterval-(1000/c.screen.frameRate))/frInterval*100;
-            if percError > 5
-                sca;
-                error(['Actual frame rate ( ' num2str(1000./frInterval) ' ) doesn''t match the requested rate (' num2str(c.screen.frameRate) ')']);
-            else
-                c.screen.frameRate = 1000/frInterval;
-            end
-            
-            if ~isempty(c.pluginsByClass('gui'))
-                frInterval=Screen('GetFlipInterval',c.guiWindow)*1000;
-                if isempty(c.guiFlipEvery)
-                    c.guiFlipEvery=ceil(frInterval*0.95/(1000/c.screen.frameRate));
-                elseif c.guiFlipEvery<ceil(frInterval*0.95/(1000/c.screen.frameRate))
-                    error('GUI flip interval is too small; this will cause frame drops in experimental window.')
-                end
-            end
-            
-        end
-        
-        
-        % Collect information about (user specified) properties and display
-        % these on the command line feed.
-        function collectPropMessage(c)
-            msg =cell(1,numel(c.propsToInform));
-            for i=1:numel(c.propsToInform)
-                str=strsplit(c.propsToInform{i},'/');
-                val = cell(1,numel(str));
-                for j=1:numel(str)
-                    val{j} = getProp(c,str{j}); % getProp allows calls like c.(stim.value)
-                    if isnumeric(val{j})
-                        val{j} = num2str(val{j});
-                    elseif islogical(val{j})
-                        if (val{j})
-                            val{j} = 'true';
-                        else
-                            val{j}='false';
-                        end
-                    end
-                    if isa(val{j},'function_handle')
-                        val{j} = func2str(val{j});
-                    end
-                    val{j} = val{j}(:)';
-                end
-                msg{i} = sprintf('%s: %s/%s',c.propsToInform{i},val{:});
-                if strcmpi(msg{i}(end),'/');msg{i}(end) ='';end
-            end
-            c.writeToFeed(msg);
-        end
-    end
-    
-    
-    methods (Access=public)
-        % Constructor.
-        
-        function c= cic(varargin)
-            
-            p=inputParser;
-            p.addParameter('trialDuration',1000);
-            p.addParameter('iti',1000);
-            p.addParameter('cursor','none');
-            p.addParameter('rootDir',strrep(fileparts(mfilename('fullpath')),'+neurostim',''));
-            p.addParameter('outputDir',tempdir);
-            p.addParameter('rngArgs',{});    %control RNG behaviour, including, for example, the number of streams, or using a particular seed. See createRNGstreams()
-            p.addParameter('fromFile',false);   % Used by loadobj to create an empty cic without having PTB installed.
-            p.parse(varargin{:});
-            p=p.Results;
-            
-            %Check MATLAB version. Warn if using an older version.
-            ver = version('-release');
-            v=regexp(ver,'(?<year>\d+)(?<release>\w)','names');
-            if ~((str2double(v.year) > 2015) || (str2double(v.year) == 2015 && v.release == 'b'))
-                warning(['The installed version of MATLAB (' ver ') is relatively slow. Consider updating to 2015b or later for better performance (e.g. fewer frame-drops).']);
-            end
-            
-            c = c@neurostim.plugin([],'cic');
-            
-            % Some very basic PTB settings that are enforced for all
-            c.loadedFromFile  =p.fromFile;
-            if ~c.loadedFromFile
-                KbName('UnifyKeyNames'); % Same key names across OS.
-            end
-            c.cursor = p.cursor;
-            
-            c.stage  = neurostim.cic.SETUP;
-            % Initialize empty
-            c.startTime     = now;
-            c.stimuli       = [];
-            c.plugins       = [];
-            c.cic           = c; % Need a reference to self to match plugins. This makes the use of functions much easier (see plugin.m)
-            
-            % The root directory is the directory that contains the
-            % +neurostim folder.
-            c.dirs.root     = p.rootDir;
-            c.dirs.output   = p.outputDir;
-            
-            % Setup the keyboard handling
-            % Keys handled by CIC
-            c.addKey('ESCAPE','Quit');
-            c.addKey('n','Next Trial');
-            c.addKey('F1','Toggle Cursor');
-            
-            c.addProperty('trial',0); % Should be the first property added (it is used to log the others).
-            c.addProperty('frameDrop',[NaN NaN]);
-            c.addProperty('firstFrame',[]);
-            c.addProperty('trialStopTime',[]);
-            c.addProperty('condition',[]);  % Linear index, specific to a design
-            c.addProperty('design',[]);
-            c.addProperty('block',0);
-            c.addProperty('blockCntr',0);
-            c.addProperty('blockTrial',0);
-            c.addProperty('expScript',[]); % The contents of the experiment file
-            c.addProperty('experiment',''); % The experiment file
-            c.addProperty('iti',p.iti,'validate',@(x) isnumeric(x) & ~isnan(x)); %inter-trial interval (ms)
-            c.addProperty('trialDuration',p.trialDuration,'validate',@(x) isnumeric(x) & ~isnan(x)); % duration (ms)
-            c.addProperty('matlabVersion', version); %Log MATLAB version used to run this experiment
-            c.feedStyle = '*[0.9294    0.6941    0.1255]'; % CIC messages in bold orange
-            
-            % Set up a messenger object that provides online feedback to the experimenter
-            % either on the local command prompt or on a remote Matlab instance. A remote messenger client can be added by
-            % specifying a host name (c.messenger.host) or ip in the experiment file.
-            c.messenger = neurostim.messenger;
-            
-            %Build a set of RNG streams. Arguments can be provided to
-            %control RNG behaviour, including, for example, the number of streams, or returning CIC
-            %to the state of a previous run to replay a "stochastic" stimulus (e.g. cic('rngArgs',{'seed',myStoredSeed})
-            createRNGstreams(c,p.rngArgs{:});
-            
-        end
-        
-        function showCursor(c,name)
-            if nargin <2
-                name =c.cursor;
-            end
-            if strcmpi(name,'none')
-                HideCursor(c.mainWindow);
-            else
-                ShowCursor(name,c.mainWindow);
-            end
-            c.cursor = name;
-        end
-        
-        function nextTrial(c)
-            c.flags.trial = false;
-        end
-        
-        function addPropsToInform(c,varargin)
-            c.propsToInform = cat(2,c.propsToInform,varargin{:});
-        end
-        
-        function setPropsToInform(c,varargin)
-            c.propsToInform = varargin;
-        end
-        
-        function showDesign(c,factors)
-            if nargin<2
-                factors = [];
-            end
-            for b=1:numel(c.blocks)
-                blockStr = ['Block: ' num2str(b) '(' c.blocks(b).name ')'];
-                for d=1:numel(c.blocks(b).designs)
-                    show(c.blocks(b).designs(d),factors,blockStr);
-                end
-            end
-        end
-        
-        function write(c,label,value)
-            if ~isfield(c.prms,label)
-                c.addProperty(label,value);
-            else
-                c.(label) = value;
-            end
-        end
-        function versionTracker(c,silent,push) %#ok<INUSD>
-            % Git Tracking Interface
-            %
-            % The idea:
-            % A laboratory forks the GitHub repo to add their own experiments
-            % in the experiments folder.  These additions are only tracked in the
-            % forked repo, so the central code maintainer does not have to be bothered
-            % by it. The new laboratory can still contribute to the core code, by
-            % making changes and then sending pull requests.
-            %
-            % The goal of the gitTracker is to log the state of the entire repo
-            % for a particular laboratory at the time an experiment is run. It checks
-            % whether there are any uncommitted changes, and asks/forces them to be
-            % committed before the experiment runs. The hash corresponding to the final
-            % commit is stored in the data file such that the complete code state can
-            % easily be reproduced later.
-            %
-            % BK  - Apr 2016
-            if nargin<3
-                push =false; %#ok<NASGU>
-                if nargin <2
-                    silent = false;
-                end
-            end
-            
-            if ~exist('git.m','file')
-                error('The gitTracker class depends on a wrapper for git that you can get from github.com/manur/MATLAB-git');
-            end
-            
-            [status] = system('git --version');
-            if status~=0
-                error('versionTracker requires git. Please install it first.');
-            end
-            
-            [txt] = git('status --porcelain');
-            changes = regexp([txt 10],'[ \t]*[\w!?]{1,2}[ \t]+(?<mods>[\w\d /\\\.\+]+)[ \t]*\n','names');
-            nrMods= numel(changes);
-            if nrMods>0
-                disp([num2str(nrMods) ' files have changed (or need to be added). These have to be committed before running this experiment']);
-                changes.mods;
-                if silent
-                    msg = ['Silent commit  (' getenv('USER') ' before experiment ' datestr(now,'yyyy/mm/dd HH:MM:SS')];
-                else
-                    msg = input('Code has changed. Please provide a commit message','s');
-                end
-                [txt,status]=  git(['commit -a -m ''' msg ' ('  getenv('USER') ' ) ''']);
-                if status >0
-                    disp(txt);
-                    error('File commit failed.');
-                end
-            end
-            
-            %% now read the commit id
-            txt = git('show -s');
-            hash = regexp(txt,'commit (?<id>[\w]+)\n','names');
-            c.addProperty('githash',hash.id);
-            [~,ptb] =PsychtoolboxVersion;
-            c.addProperty('PTBVersion',ptb);
-        end
-        function addScript(c,when, fun,keys)
-            % It may sometimes be more convenient to specify a function m-file
-            % as the basic control script (rather than write a plugin that does
-            % the same).
-            % when = when should this script be run
-            % fun = function handle to the script. The script will be called
-            % with cic as its sole argument.
-            if nargin <4
-                keys = {};
-            end
-            plg = pluginsByClass(c,'eScript');
-            if isempty(plg)
-                plg = neurostim.plugins.eScript(c);
-            end
-            plg.addScript(when,fun,keys);
-        end
-        
-        
-        function keyboard(c,key)
-            %             CIC Responses to keystrokes.
-            switch (key)
-                case 'n'
-                    c.flags.trial = false;
-                case 'ESCAPE'
-                    if c.EscPressedTime+1>GetSecs
-                        c.flags.experiment = false;
-                        c.flags.trial = false;
-                    else
-                        c.EscPressedTime=GetSecs;
-                    end
-                case 'F1'
-                    %Toggle the cursor visibility
-                    if strcmpi(c.cursor,'none')
-                        showCursor(c,'arrow');
-                    else
-                        showCursor(c,'none');
-                    end
-                otherwise
-                    c.error('STOPEXPERIMENT',['Unknown key ' key '. Did you forget to specify a callback function (check addKey)?']);
-            end
-        end
-        
-        function [x,y,buttons] = getMouse(c)
-            [x,y,buttons] = GetMouse(c.mainWindow);
-            [x,y] = c.pixel2Physical(x,y);
-        end
-        
-        
-        
-        function restoreTextPrefs(c)
-            
-            defaultfont = Screen('Preference','DefaultFontName');
-            defaultsize = Screen('Preference','DefaultFontSize');
-            defaultstyle = Screen('Preference','DefaultFontStyle');
-            Screen('TextFont', c.mainWindow, defaultfont);
-            Screen('TextSize', c.mainWindow, defaultsize);
-            Screen('TextStyle', c.mainWindow, defaultstyle);
-            
-        end
-        
-        
-        
-        
-        
-        function newOrder = order(c,varargin)
-            % pluginOrder = c.order([plugin1] [,plugin2] [,...])
-            % Returns pluginOrder when no input is given.
-            % Inputs: lists name of plugins in the order they are requested
-            % to be executed in.
-            
-            %If there is an existing order, preserve it, unless an empty
-            %vector has been supplied (to clear it back to default order)
-            if numel(varargin) == 1 && isa(varargin{1},'neurostim.plugin')
-                varargin = arrayfun(@(plg) plg.name,varargin{1},'uniformoutput',false);
-            end
-            
-            if ~isempty(c.plugins)
-                defaultOrder = {c.plugins.name};
-            else
-                defaultOrder = {};
-            end
-            if ~isempty(c.stimuli)
-                defaultOrder = cat(2,defaultOrder,{c.stimuli.name});
-            end
-            if nargin==1 || (numel(varargin)==1 && isempty(varargin{1}))
-                newOrder = defaultOrder;
-            else
-                newOrder = varargin;
-                notKnown = ~ismember(newOrder,defaultOrder);
-                if any(notKnown)
-                    warning(['Not a stimulus or plugin: ' neurostim.utils.separatedString(newOrder(notKnown)) ' . Ordering failed. Removed from list']);
-                    newOrder(notKnown) = [];
-                end
-                notSpecified = defaultOrder(~ismember(defaultOrder,newOrder));
-                newOrder = cat(2,newOrder,notSpecified);
-                % Force gui to be first
-                isGui = strcmpi('gui',newOrder);
-                if any(isGui) && ~isGui(1)
-                    newOrder = cat(2,'gui',newOrder(~isGui));
-                end
-            end
-            c.pluginOrder = [];
-            for i=1:numel(newOrder)
-                c.pluginOrder =cat(2,c.pluginOrder,c.(newOrder{i}));
-            end
-            
-        end
-        
-        function value = hasPlugin(c,plgName)
-            value = any(strcmpi(plgName,{c.plugins.name}));
-        end
-        
-        function value = hasStimulus(c,stmName)
-            value = any(strcmpi(stmName,{c.stimuli.name}));
-        end
-        
-        function plgs = pluginsByClass(c,classType)
-            %Return pointers to all active plugins of the specified class type.
-            stay= false(1,c.nrPlugins);
-            for p =1:c.nrPlugins
-                if isa(c.plugins(p),horzcat('neurostim.plugins.',classType))
-                    stay(p) =true;
-                end
-            end
-            plgs = c.plugins(stay);
-        end
-        
-        
-        
-        function disp(c)
-            % Provide basic information about the CIC
-            for i=1:numel(c)
-                msg = char(['CIC. Started at ' datestr(c(i).startTime,'HH:MM:SS') ],...
-                    ['Stimuli: ' num2str(c(i).nrStimuli) ', Blocks: ' num2str(c(i).nrBlocks)]);
-                if c(i).nrBlocks
-                    msg = char(msg, ['Conditions: ' strtrim(sprintf('%d ',[c(i).blocks.nrConditions])) ...
-                        ', Trials: ' strtrim(sprintf('%d ',[c(i).blocks.nrTrials]))]);
-                end
-                
-                msg = char(msg, ['File: ' c.fullFile '.mat']);
-
-                disp(msg)
-            end
-        end
-        
-        function endTrial(c)
-            % Move to the next trial asap.
-            c.flags.trial =false;
-        end
-        
-        function endExperiment(c)
-            % End the experiment (used by other plugisn to terminate)
-            c.flags.experiment =false;
-        end
-        
-        function o = add(c,o)
-            assert(~c.used,'CIC objects are single-use only. Please create a new one to start this experiment!');
-            
-            % Add a plugin.
-            if ~isa(o,'neurostim.plugin')
-                error('Only plugin derived classes can be added to CIC');
-            end
-            
-            % Add to the appropriate list
-            if isa(o,'neurostim.stimulus')
-                nm   = 'stimuli';
-            else
-                nm = 'plugins';
-            end
-            
-            if any(o==c.(nm))
-                warning(['This name (' o.name ') already exists in CIC. Updating...']);
-                % Update existing
-            elseif  isprop(c,o.name)
-                error(['Please use a different name for your stimulus. ' o.name ' is reserved'])
-            else
-                h = c.addprop(o.name); % Make it a dynamic property
-                c.(o.name) = o;
-                h.SetObservable = false; % No events
-                c.(nm) = cat(2,c.(nm),o);
-                % Set a pointer to CIC in the plugin
-                o.cic = c;
-                if c.PROFILE
-                    c.profile.(o.name)=struct('BEFOREEXPERIMENT',[],'AFTEREXPERIMENT',[],'BEFOREBLOCK',[],'AFTERBLOCK',[],'BEFORETRIAL',[],'AFTERTRIAL',[],'BEFOREFRAME',[],'AFTERFRAME',[],'cntr',0);
-                end
-            end
-            
-        end
-        
-        %% -- Specify conditions -- %%
-        function setupExperiment(c,varargin)
-            % setupExperiment(c,block1,...blockEnd,'input',...)
-            % Creates an experimental session
-            % Inputs:
-            % blocks - input blocks directly created from block('name')
-            % 'randomization' - 'SEQUENTIAL' or 'RANDOMWITHOUTREPLACEMENT',
-            % 'ORDERED' ( a specific ordering provided by the caller) or
-            % 'LATINSQUARES' - uses a balanced latin square design, (even
-            % number of blocks only). The row number can be provide as the
-            % 'c.latinSqRow' property. If this is empty, the user is prompted to enter
-            % the row number.
-            % 'nrRepeats' - number of repeats total
-            % 'weights' - weighting of blocks
-            % 'blockOrder' - the ordering of blocks
-            p=inputParser;
-            p.addParameter('randomization','SEQUENTIAL',@(x)any(strcmpi(x,{'SEQUENTIAL','RANDOMWITHOUTREPLACEMENT','ORDERED','LATINSQUARES'})));
-            p.addParameter('blockOrder',[],@isnumeric); %  A specific order of blocks
-            p.addParameter('nrRepeats',1,@isnumeric);
-            p.addParameter('weights',[],@isnumeric);
-            
-            % check the block inputs
-            isBlock = cellfun(@(x) isa(x,'neurostim.block'),varargin);
-            % store the blocks
-            c.blocks = [varargin{isBlock}];
-            
-            % make sure that all block objects are unique, i.e., *not* handles
-            % to the same object (otherwise becomes a problem for counters)
-            names = arrayfun(@(x) x.name,c.blocks,'uniformoutput',false);
-            if numel(unique(names)) ~= numel(c.blocks)
-                error('Duplicate block object(s) detected. Use the "nrRepeats" or "weights" arguments of c.run() to repeat blocks.');
-            end
-            
-            % create the blocks and blockFlow
-            args = varargin(~isBlock);
-            parse(p,args{:});
-            if isempty(p.Results.weights)
-                c.blockFlow.weights = ones(size(c.blocks));
-            else
-                c.blockFlow.weights = p.Results.weights;
-            end
-            
-            if strcmpi(p.Results.randomization,'LATINSQUARES')
-                nrUBlocks = numel(c.blocks);
-                if ~(rem(nrUBlocks,2)==0)
-                    error(['Latin squares randomization only works with an even number of blocks, not ' num2str(nrUBlocks)]);
-                end
-                allLS = neurostim.utils.ballatsq(nrUBlocks);
-                
-                if isempty(c.latinSqRow) || c.latinSqRow==0
-                    lsNr = input(['Latin square group number (1-' num2str(size(allLS,1)) ')'],'s');
-                    lsNr = str2double(lsNr);
-                end
-                if isnan(lsNr)  || lsNr>size(allLS,1) || lsNr <1
-                    error(['The Latin Square group ' num2str(lsNr) ' does not exist for ' num2str(nrUBlocks) ' conditions/blocks']);
-                end
-                blockOrder = allLS(lsNr,:);
-                c.blockFlow.latinSquareRow = lsNr;
-            else
-                blockOrder = p.Results.blockOrder;
-                c.blockFlow.latinSquareRow = NaN;
-            end
-            
-            c.blockFlow.randomization = p.Results.randomization;
-            singleRepeatList = repelem((1:numel(c.blocks)),c.blockFlow.weights);
-            c.blockFlow.list =[];
-            for i=1:p.Results.nrRepeats
-                switch upper(c.blockFlow.randomization)
-                    case {'ORDERED','LATINSQUARES'}
-                        c.blockFlow.list = cat(2,c.blockFlow.list,blockOrder);
-                    case 'SEQUENTIAL'
-                        c.blockFlow.list = cat(2,c.blockFlow.list,singleRepeatList);
-                    case 'RANDOMWITHREPLACEMENT'
-                        c.blockFlow.list =cat(2,c.blockFlow.list,datasample(singleRepeatList,numel(singleRepeatList)));
-                    case 'RANDOMWITHOUTREPLACEMENT'
-                        c.blockFlow.list= cat(2,c.blockFlow.list,Shuffle(singleRepeatList));
-                end
-            end
-        end
-        
-        function beforeBlock(c)
-            % Setup the randomziation in each block
-            [msg,waitForKey] = beforeBlock(c.blocks(c.block),c);
-            % Calls beforeBlock on all plugins, in pluginOrder.
-            base(c.pluginOrder,neurostim.stages.BEFOREBLOCK,c);
-            % Draw block message and wait for keypress if requested.
-            if ~isempty(msg)
-                c.drawFormattedText(msg,'ShowNow',true);
-            end
-            if waitForKey
-                KbWait(c.kbInfo.pressAnyKey,2);
-            end
-            clearOverlay(c,true);
-        end
-        
-        function afterBlock(c)
-            
-            waitforkey = false;
-            if isa(c.blocks(c.block).afterMessage,'function_handle')
-                msg = c.blocks(c.block).afterMessage(c);
-            else
-                msg = c.blocks(c.block).afterMessage;
-            end
-            if ~isempty(msg)
-                Screen('Flip',c.mainWindow); % Clear screen
-                c.drawFormattedText(msg,'ShowNow',true);
-                waitforkey=c.blocks(c.block).afterKeyPress;
-            end
-            if ~isempty(c.blocks(c.block).afterFunction)
-                c.blocks(c.block).afterFunction(c);
-                waitforkey=c.blocks(c.block).afterKeyPress;
-            end
-            %
-            if c.saveEveryBlock
-                ttt=tic;
-                c.saveData;
-                c.writeToFeed(sprintf('Saving the file took %f s',toc(ttt)));
-            end
-            if waitforkey
-                KbWait(c.kbInfo.pressAnyKey,2);
-            end
-            clearOverlay(c,true);
-        end
-        
-        function beforeTrial(c)
-            % Restore default values
-            setDefaultParmsToCurrent(c.pluginOrder);
-            
-            % Call before trial on the current block.
-            % This sets up all condition dependent stimulus properties (i.e. those in the design object that is currently active in the block)
-            beforeTrial(c.blocks(c.block),c);
-            c.blockTrial = c.blockTrial+1;  % For logging and user output only
-            % Calls before trial on all plugins, in pluginOrder.
-            base(c.pluginOrder,neurostim.stages.BEFORETRIAL,c);
-        end
-        
-        
-        function afterTrial(c)
-            % Calls after trial on all the plugins
-            base(c.pluginOrder,neurostim.stages.AFTERTRIAL,c);
-            % Calls afterTrial on the current block/design.
-            % This assesses 'success' of the behavior and updates the design
-            % if needed (i.e. retrying failed trials)
-            afterTrial(c.blocks(c.block),c);
-            collectPropMessage(c);
-            collectFrameDrops(c);
-            if rem(c.trial,c.saveEveryN)==0
-                ttt=tic;
-                c.saveData;
-                c.writeToFeed(sprintf('Saving the file took %f s',toc(ttt)));
-            end
-            printCache(c.messenger);
-        end
-        
-        
-        function error(c,command,msg)
-            switch (command)
-                case 'STOPEXPERIMENT'
-                    c.writeToFeed(msg,'style','red');
-                    c.flags.experiment = false;
-                case 'CONTINUE'
-                    c.writeToFeed(msg,'style','red');
-                otherwise
-                    error(['Rethrowing unhandled cic error: ' msg]);
-            end
-            
-        end
-        
-        %% Main function to run an experiment. All input args are passed to
-        % setupExperiment.
-        function run(c,block1,varargin)
-            % Run an experimental session (i.e. one or more blocks of trials);
-            %
-            % Inputs:
-            % list of blocks, created using myBlock = block('name');
-            %
-            % e.g.
-            %
-            % c.run(myBlock1,myBlock2,'randomization','SEQUENTIAL');
-            %
-            % 'randomization' - 'SEQUENTIAL' or 'RANDOMWITHOUTREPLACEMENT'
-            % 'nrRepeats' - number of repeats total
-            % 'weights' - weighting of blocks
-            
-            assert(~c.used,'CIC objects are single-use only. Please create a new one to start this experiment!');
-            c.used  = true;
-            
-            % Make sure openGL is working properly.
-            InitializeMatlabOpenGL;
-            AssertOpenGL;
-            sca; % Close any open PTB windows.
-            
-            % Setup the messenger
-            c.messenger.localCache = c.useFeedCache;
-            c.messenger.useColor = c.useConsoleColor;
-            setupClient(c.messenger);
-            
-            c.flags.experiment = true;  % Start with true, but any plugin code can set this to false by calling cic.error.
-            
-            %Check input
-            if ~(exist('block1','var') && isa(block1,'neurostim.block'))
-                help('neurostim/cic/run');
-                error('You must supply at least one block of trials, e.g., c.run(myBlock1,myBlock2)');
-            end
-            
-            %Log the experimental script as a string
-            try
-                stack = dbstack('-completenames',1);
-                if ~isempty(stack) % Can happen with ctrl-retun execution of code
-                    c.expScript = fileread(stack(1).file);
-                    c.experiment = stack(1).file;
-                end
-            catch
-                warning(['Tried to read experimental script  (', stack(1).file ' for logging, but failed']);
-            end
-            
-            if isempty(c.subject)
-                response = input('Subject code?','s');
-                c.subject = response;
-            end
-            
-            %Make sure save folder exists.
-            if ~exist(c.fullPath,'dir')
-                success = mkdir(c.fullPath);
-                if ~success
-                    error(horzcat('Save folder ', c.fullPath, ' does not exist and could not be created. Check drive/write access.'));
-                end
-            end
-            
-            c.stage = neurostim.cic.RUNNING; % Enter RUNNING stage; property functions, validation  will now be active
-            
-            %Construct any function properties by setting them again (this time the actual anonymous functions will be constructed)
-            for i=1:numel(c.funPropsToMake)
-                c.(c.funPropsToMake(i).plugin).(c.funPropsToMake(i).prop) = c.(c.funPropsToMake(i).plugin).(c.funPropsToMake(i).prop);
-            end
-            
-            %% Set up order and blocks
-            order(c,c.pluginOrder);
-            setupExperiment(c,block1,varargin{:});
-            %%Setup PTB imaging pipeline and keyboard handling
-            PsychImaging(c);
-            checkFrameRate(c);
-            
-            %% Start preparation in all plugins.
-            c.window = c.mainWindow; % Allows plugins to use .window
-            locHAVEOVERLAY = ~isempty(c.overlayWindow);
-            showCursor(c);
-            base(c.pluginOrder,neurostim.stages.BEFOREEXPERIMENT,c);
-            KbQueueCreate(c); % After plugins have completed their beforeExperiment (to addKeys)
-            c.drawFormattedText(c.beforeExperimentText,'ShowNow',true);
-            
-            sanityChecks(c);
-            
-            if c.keyBeforeExperiment; KbWait(c.kbInfo.pressAnyKey);end
-            clearOverlay(c,true);
-            
-            
-            % If PTB reports that it can synchronize to the VBL
-            % or if you have measured that it does, then the time
-            % between flips will be an exact multiple of the frame
-            % duration. In that case testing whether a frame is late by
-            % 0.1, 0.5 or 0.9 of a frame is all the same. But if
-            % beamposition queries are not working (many windows
-            % systems), then there is slack in the time between vbl
-            % times as returned by Flip; a vlbTime that is 0.5 of a
-            % frame too late, could still have flipped at the right
-            % time... (and then windows went shopping for a bit).
-            % We allow 50% of slack to account for noisy timing.
-            FRAMEDURATION   = 1/c.screen.frameRate; % In seconds to match PTB convention
-            ITSAMISS        =  0.5*FRAMEDURATION; %
-            locPROFILE      = c.PROFILE;
-            WHEN            = 0; % Always flip on the next VBL
-            DONTCLEAR       = 1;
-            
-            
-            if ~c.hardware.keyEcho
-                ListenChar(-1);
-            end
-            % We can only flush those keyboard devices that have been
-            % activated:
-            kbDeviceIndices = unique([c.kbInfo.default c.kbInfo.subject c.kbInfo.experimenter]);
-            for blockCntr=1:c.nrBlocks
-                if ~c.flags.experiment;break;end % in case a plugin has generated a STOPEXPERIMENT error
-                c.flags.block = true;
-                c.block = c.blockFlow.list(blockCntr); % Logged.
-                c.blockCntr= blockCntr;
-                
-                beforeBlock(c);
-                
-                %% Start the trials in the block
-                c.blockTrial =0;
-                while ~c.blocks(c.block).done
-                    c.trial = c.trial+1;
-                    
-                    beforeTrial(c); % Get all plugins ready for the next trial
-                    
-                    %ITI - wait
-                    if c.trial>1
-                        nFramesToWait = c.ms2frames(c.iti - (c.clockTime-c.trialStopTime));
-                        for i=1:nFramesToWait
-                            ptbVbl = Screen('Flip',c.mainWindow,0,1-c.itiClear);     % WaitSecs seems to desync flip intervals; Screen('Flip') keeps frame drawing loop on target.
-                            
-                            if locHAVEOVERLAY
-                                clearOverlay(c,c.itiClear);
-                            end
-                            
-                            %Sitting idle in 'flip' during ITI seems to cause
-                            %unwanted behaviour when the trials starts, and for several frames into it.
-                            %at least on some Windows machines. e.g. the time to complete a call to rand()
-                            %was hugely variable and with occasional extreme lags.
-                            %Performance was improved massively if we add load here, to prevent the OS from releasing priority.
-                            %Here, we make an arbitrary assignment as a temporary fix. There would certainly be a
-                            %better way, but the obvious solution of not downgrading our Priority() in the
-                            %ITI didn't fix the problem. This did.
-                            postITIflip = GetSecs;
-                            while GetSecs-postITIflip < 0.6*FRAMEDURATION
-                                dummyAssignment=1;
-                            end
-                        end
-                    else
-                        % FLIP at least once to get started (and predict the next vbl)
-                        [ptbVbl] = Screen('Flip', c.mainWindow,WHEN,DONTCLEAR);
-                    end
-                    predictedVbl = ptbVbl+FRAMEDURATION; % Predict upcoming
-                    
-                    
-                    c.frame=0;
-                    c.flags.trial = true;
-                    PsychHID('KbQueueFlush',kbDeviceIndices);
-                    Priority(MaxPriority(c.mainWindow));
-                    
-                    % Timing the draw : commented out. See drawingFinished code below
-                    % draw = nan(1,1000);
-                    
-                    while (c.flags.trial && c.flags.experiment)
-                        %%  Trial runnning -
-                        c.frame = c.frame+1;
-                        c.stage = neurostim.cic.INTRIAL;
-                        %% Check for end of trial
-                        if ~c.flags.trial || c.frame >= ms2frames(c,c.trialDuration)
-                            % if trial has ended (based on behaviors for instance)
-                            % or if trialDuration has been reached (the screen is cleared by a post-trial flip)
-                            
-                            % We are going to the ITI.
-                            c.flags.trial=false; % This will be the last frame.
-                            clr = c.itiClear; % Do not clear this last frame if the ITI should not be cleared
-                        else
-                            clr = c.clear;
-                        end
-                        
-                        %% Before frame
-                        % Call beforeFrame code in all plugins (i.e drawing
-                        % to the backbuffer).
-                        base(c.pluginOrder,neurostim.stages.BEFOREFRAME,c);
-                        
-                        % This commented out code allows measuring the draw
-                        % times.
-                        % draw(c.frame) = Screen('DrawingFinished',c.mainWindow,1-clr,true);
-                        % Or you can use this on most modern GPUs:
-                        % tmp = Screen('GetWindowInfo',c.mainWindow,0);
-                        % draw(c.frame) = tmp.GPULastFrameRenderTime;
-                        % Screen('GetWindowInfo',c.mainWindow,5); % Start GPU clock
-                        
-                        % All drawing to the backbuffer should be ready.
-                        % Let the GPU start processing this
-                        Screen('DrawingFinished',c.mainWindow,1-clr);
-                        
-                        if c.timing.vsyncMode ==1
-                            % In vsyncMode 1 we schedule the flip now (but
-                            % then proceed asynchronously to do some
-                            % non-drawing related tasks).
-                            %Screen('AsyncFlipBegin', windowPtr , when =0, dontclear = 1-clr , dontsync =0 , multiflip =0);
-                            Screen('AsyncFlipBegin',c.mainWindow,WHEN,1-clr,0,0);
-                        end
-                        
-                        KbQueueCheck(c);
-                        % After the KB check, a behavioral requirement
-                        % can have terminated the trial. Check for that.
-                        if ~c.flags.trial ;  clr = c.itiClear; end % Do not clear this last frame if the ITI should not be cleared
-                        
-                        
-                        
-                        % In VSync mode 0 we start the flip and wait for it
-                        % to finish before proceeding.
-                        if c.timing.vsyncMode ==0
-                            % Do the flip at the next available VBL (WHEN=0)
-                            % This is done synchronously; execution will
-                            % wait here until after the flip has completed.
-                            startFlipTime = GetSecs;
-                            % ptbVbl: high-precision estimate of the system time (in seconds) when the actual flip has happened
-                            % ptbStimOn: An estimate of Stimulus-onset time
-                            % flipDoneTime: timestamp taken at the end of Flip's execution
-                            % missed: indicates if the requested presentation deadline for your stimulus has
-                            %           been missed. A negative value means that dead- lines have been satisfied.
-                            %            Positive values indicate a
-                            %            deadline-miss.
-                            % beampos: position of the monitor scanning beam when the time measurement was taken
-                            
-                            
-                            %Screen('Flip', windowPtr , when =0, dontclear = 1-clr , dontsync =0 , multiflip =0);
-                            [ptbVbl,ptbStimOn,flipDoneTime] = Screen('Flip', c.mainWindow,WHEN,1-clr,0,0);
-                            flipDuration = flipDoneTime-startFlipTime; % For profiling only: includes the busy wait time
-                            vblIsLate = ptbVbl-predictedVbl;
-                            predictedVbl = ptbVbl+FRAMEDURATION; % Prediction for next frame
-                            % in vsyncMode ==0 we know the  frame has
-                            % flipped, log it now if it is the first frame.
-                            if c.frame == 1
-                                locFIRSTFRAMETIME = ptbStimOn*1000; % Faster local access for trialDuration check
-                                c.firstFrame = locFIRSTFRAMETIME;% log it
-                            end
-                            %Stimuli should set and log their onsets/offsets as soon as they happen, in case other
-                            %properties in any afterFrame() depend on them. So, send the flip time those who requested it
-                            if ~isempty(c.flipCallbacks)
-                                flipTime = ptbStimOn*1000-locFIRSTFRAMETIME;
-                                cellfun(@(s) s.afterFlip(flipTime,ptbStimOn*1000),c.flipCallbacks);
-                                c.flipCallbacks = {};
-                            end
-                        end
-                        
-                        
-                        % Special clearing instructions for overlays
-                        if clr && locHAVEOVERLAY
-                            Screen('FillRect', c.overlayWindow,0,c.overlayRect); % Fill with zeros;%clearOverlay(c,true);
-                        end
-                        
-                        % Profiling information for debugging/tuning
-                        if locPROFILE && c.frame > 1
-                            addProfile(c,'FRAMELOOP','cic',c.toc);
-                            tic(c)
-                        end
-                        
-                        % In Vsyncmode 0, the frame will have flipped by
-                        % now, we start the afterFrame functions in all
-                        % plugins.
-                        
-                        % In Vsyncmode 1 the frame may not have flipped
-                        % yet, but because afterFrame code should not do
-                        % ANY drawing, we still start executing now (this is the
-                        % downside of mode 1). This
-                        % essentially allows us to do this processing in
-                        % the time that we're otherwise waiting for the
-                        % flip to occur. This has substantial, measureable
-                        % advantages in reducing frame drops.
-                        base(c.pluginOrder,neurostim.stages.AFTERFRAME,c);
-                        
-                        
-                        % Even in asynchronous vsync mode we have to wait
-                        % for the flip to complete at some point, we do
-                        % that here, at the last possible time point in the
-                        % frame loop.
-                        if c.timing.vsyncMode ==1
-                            % This will return the timing associated with
-                            % the last completed flip.
-                            startFlipTime = GetSecs;
-                            [ptbVbl,ptbStimOn,flipDoneTime] = Screen('AsyncFlipEnd',c.mainWindow); %Blocking call.
-                            flipDuration = flipDoneTime-startFlipTime; % For loggin only; includes the busy wait time, but can be negative if the flip already completed
-                            vblIsLate = ptbVbl-predictedVbl;
-                            predictedVbl = ptbVbl+FRAMEDURATION; % Prediction for next frame
-                            % Log if this is the first frame
-                            if c.frame == 1
-                                locFIRSTFRAMETIME = ptbStimOn*1000; % Faster local access for trialDuration check
-                                c.firstFrame = locFIRSTFRAMETIME;% log it
-                            end
-                            
-                            % In vsyncMode==1 we call the flipCallbacks
-                            % once we know the actual ptbStimOn times and the
-                            % flip has actually ocurred .
-                            % This means that in vsyncMode ==1
-                            % afterFrame() should not use
-                            % .startTime and .stopTime. (shouldnt' really
-                            % do this ever).
-                            % the stimulus.logOnset/logOffset functions are
-                            % callled from inside the flipCallbacks and are
-                            % therefore guaranteed to run after the flip
-                            % has occured. Becuase afterFram() has already
-                            % completed in this mode, these are called
-                            % slightly later in vsync==1 than in vsync==0.
-                            if ~isempty(c.flipCallbacks)
-                                flipTime = ptbStimOn*1000-locFIRSTFRAMETIME;
-                                cellfun(@(s) s.afterFlip(flipTime,ptbStimOn*1000),c.flipCallbacks);
-                                c.flipCallbacks = {};
-                            end
-                        end
-                        
-                        if locPROFILE
-                            addProfile(c,'FLIPTIME','cic',1000*flipDuration);
-                        end
-                        
-                        % check and log frame drops.
-                        if c.frame > 1 && vblIsLate >ITSAMISS
-                            c.frameDrop = [c.frame-1 vblIsLate]; % Log frame and delta
-                        end
-                        
-                    end % Trial running
-                    c.stage = neurostim.cic.RUNNING;
-                    %Perform one last flip to clear the screen (if requested)
-                    [~,ptbStimOn]=Screen('Flip', c.mainWindow,0,1-c.itiClear);
-                    clearOverlay(c,c.itiClear);
-                    c.trialStopTime = ptbStimOn*1000;
-                    
-                    c.frame = c.frame+1;
-                    
-                    Priority(0);
-                    
-                    afterTrial(c); %Run afterTrial routines in all plugins, including logging stimulus offsets if they were still on at the end of the trial.
-                    
-                    %Exit experiment if requested
-                    if ~c.flags.experiment || ~ c.flags.block ;break;end
-                end % one block
-                
-                Screen('glLoadIdentity', c.mainWindow);
-                if ~c.flags.experiment;break;end
-                
-                %% Perform afterBlock message/function
-                
-                afterBlock(c);
-            end %blocks
-            c.stage = neurostim.cic.POST;
-            c.stopTime = now;
-            Screen('Flip', c.mainWindow,0,0);% Always clear, even if clear & itiClear are false
-            clearOverlay(c,true);
-            
-            c.drawFormattedText(c.afterExperimentText,'ShowNow',true);
-            
-            base(c.pluginOrder,neurostim.stages.AFTEREXPERIMENT,c);
-            c.KbQueueStop;
-            %Prune the log of all plugins/stimuli and cic itself
-            pruneLog([c.pluginOrder c]);
-            
-            % clean up CLUT textures used by SOFTWARE-OVERLAY
-            if isfield(c.screen,'overlayClutTex') && ~isempty(c.screen.overlayClutTex)
-                glDeleteTextures(numel(c.screen.overlayClutTex),c.screen.overlayClutTex(1));
-                c.screen.overlayClutTex = [];
-            end
-            
-            c.saveData;
-            
-            
-            ListenChar(0);
-            Priority(0);
-            if c.keyAfterExperiment; c.drawFormattedText('Press any key to close the screen','ShowNow',true); KbWait(c.kbInfo.pressAnyKey);end
-            
-            Screen('CloseAll');
-            if c.PROFILE; report(c);end
-            close(c.messenger);
-        end
-        
-        function clearOverlay(c,clear)
-            if clear && ~isempty(c.overlayWindow)
-                Screen('FillRect', c.overlayWindow,0,c.overlayRect); % Fill with zeros
-            end
-        end
-        function saveData(c)
-            filePath = horzcat(c.fullFile,'.mat');
-            save(filePath,'c');
-            c.writeToFeed(sprintf('Data for trials 1:%d saved to %s',c.trial,filePath));
-        end
-        
-        function delete(c) %#ok<INUSD>
-            %Destructor. Tricky, because there will be many references to
-            %CIC in each of the plugins etc. So the variable will be
-            %cleared, but the object still exists. This is the reason to
-            %define experiments as functions (so that all plugins and
-            %stimuli go out of scope at the same time on return and nothing remains in the
-            %workspace)
-            
-            %Screen('CloseAll');
-        end
-        
-        %% Keyboard handling routines
-        function oldKey = addKeyStroke(c,key,keyHelp,plg,isSubject,fun,force)
-            if c.loadedFromFile
-                % When loading fro file, PTB may not be installed and none
-                % of the "online/intractive" funcationality is relevant.
-                return;
-            end
-            if ischar(key)
-                key = KbName(key);
-            end
-            if ~isnumeric(key) || key <1 || key>256
-                error('Please use KbName to add keys')
-            end
-            ix = ismember(c.kbInfo.keys,key);
-            if  any(ix)
-                if ~force
-                    error(['The ' key ' key is in use. You cannot add it again...']);
-                else
-                    % Forcing a replacement - return old key so that the
-                    % user can restore later.
-                    oldKey.key = c.kbInfo.keys(ix);
-                    oldKey.help = c.kbInfo.help{ix};
-                    oldKey.plg = c.kbInfo.plugin{ix};
-                    oldKey.isSubject  = c.kbInfo.isSubject(ix);
-                    oldKey.fun  = c.kbInfo.fun{ix};                                          
-                end
-            else
-                oldKey = [];
-                ix = numel(c.kbInfo.keys)+1; % Add a new one
-            end            
-            c.kbInfo.keys(ix)  = key;
-            c.kbInfo.help{ix} = keyHelp;
-            c.kbInfo.plugin{ix} = plg; % Handle to plugin to call keyboard()
-            c.kbInfo.isSubject(ix) = isSubject;
-            c.kbInfo.fun{ix} = fun;            
-        end        
-        
-        function removeKeyStroke(c,key)
-            % removeKeyStrokes(c,key)
-            % removes keys (cell array of strings) from cic. These keys are
-            % no longer listened to.
-            if ischar(key) || iscellstr(key) || isstring(key)
-                key = KbName(key);
-            end
-            ix = ismember(key,c.kbInfo.keys);
-            if ~any(ix)
-                warning(['The ' key(~ix) ' key is not in use. You cannot remove it...??']);
-            else
-                out = ismember(c.kbInfo.keys,key);
-                c.kbInfo.keys(out) = [];
-                c.kbInfo.help(out)  = [];
-                c.kbInfo.plugin(out) = [];
-                c.kbInfo.isSubject(out) = [];
-                c.kbInfo.fun(out) =[];
-            end
-        end
-        
-        function [a,b] = pixel2Physical(c,x,y)
-            % converts from pixel dimensions to physical ones.
-            a = (x./c.screen.xpixels-0.5)*c.screen.width;
-            b = -(y./c.screen.ypixels-0.5)*c.screen.height;
-        end
-        
-        function [a,b] = physical2Pixel(c,x,y)
-            a = c.screen.xpixels.*(0.5+x./(c.screen.width));
-            b = c.screen.ypixels.*(0.5-y./(c.screen.height));
-        end
-        
-        function [fr,rem] = ms2frames(c,ms,rounded)
-            %Convert a duration in msec to frames.
-            %If rounded is true, fr is an integer, with the remainder
-            %(in frames) returned as rem.
-            if nargin<3, rounded=true;end
-            fr = ms.*c.screen.frameRate/1000;
-            if rounded
-                inFr = round(fr);
-                rem = fr-inFr;
-                fr = inFr;
-            end
-        end
-        
-        function ms = frames2ms(c,frames)
-            ms = frames*(1000/c.screen.frameRate);
-        end
-        
-        %% User output Functions
-        
-        function collectFrameDrops(c)
-            nrFramedrops= c.prms.frameDrop.cntr-1-c.lastFrameDrop;
-            if nrFramedrops>=1
-                percent=round(nrFramedrops/c.frame*100);
-                c.writeToFeed(['Missed Frames: ' num2str(nrFramedrops) ', ' num2str(percent) '%%'])
-                c.lastFrameDrop=c.lastFrameDrop+nrFramedrops;
-            end
-        end
-        
-        
-        function c = rig(c,varargin)
-            % Basic screen etc. setup function, called from myRig for
-            % instnace.
-            pin = inputParser;
-            pin.addParameter('xpixels',[]);
-            pin.addParameter('ypixels',[]);
-            pin.addParameter('xorigin',[]);
-            pin.addParameter('yorigin',[]);
-            pin.addParameter('screenWidth',[]);
-            pin.addParameter('screenHeight',[]);
-            pin.addParameter('screenDist',[]);
-            pin.addParameter('frameRate',[]);
-            pin.addParameter('screenNumber',[]);
-            pin.addParameter('keyboardNumber',[]);
-            pin.addParameter('subjectKeyboard',[]);
-            pin.addParameter('experimenterKeyboard',[]);
-            pin.addParameter('eyelink',false);
-            pin.addParameter('eyelinkCommands',[]);
-            pin.addParameter('viewpoint',false);
-            pin.addParameter('viewpointCommands',[]);
-            pin.addParameter('outputDir',[]);
-            pin.addParameter('mcc',false);
-            pin.addParameter('colorMode','RGB');
-            pin.parse(varargin{:});
-            
-            if ~isempty(pin.Results.xpixels)
-                c.screen.xpixels  = pin.Results.xpixels;
-            end
-            if ~isempty(pin.Results.ypixels)
-                c.screen.ypixels  = pin.Results.ypixels;
-            end
-            if ~isempty(pin.Results.frameRate)
-                c.screen.frameRate  = pin.Results.frameRate;
-            end
-            if ~isempty(pin.Results.screenWidth)
-                c.screen.width  = pin.Results.screenWidth;
-            end
-            if ~isempty(pin.Results.screenHeight)
-                c.screen.height = pin.Results.screenHeight;
-            else
-                c.screen.height = c.screen.width*c.screen.ypixels/c.screen.xpixels;
-            end
-            if ~isempty(pin.Results.screenDist)
-                c.screen.viewDist  = pin.Results.screenDist;
-            end
-            if ~isempty(pin.Results.screenNumber)
-                c.screen.number  = pin.Results.screenNumber;
-            end
-            if ~isempty(pin.Results.keyboardNumber)
-                c.kbInfo.default = pin.Results.keyboardNumber;
-            end
-            if ~isempty(pin.Results.subjectKeyboard)
-                c.kbInfo.subject= pin.Results.subjectKeyboard;
-            end
-            if ~isempty(pin.Results.experimenterKeyboard)
-                c.kbInfo.experimenter = pin.Results.experimenterKeyboard;
-            end
-            
-            if ~isempty(pin.Results.outputDir)
-                c.dirs.output  = pin.Results.outputDir;
-            end
-            if pin.Results.eyelink
-                neurostim.plugins.eyelink(c);
-                if ~isempty(pin.Results.eyelinkCommands)
-                    for i=1:numel(pin.Results.eyelinkCommands)
-                        c.eye.command(pin.Results.eyelinkCommands{i});
-                    end
-                end
-            elseif pin.Results.viewpoint
-                neurostim.plugins.viewpoint(c);
-                if ~isempty(pin.Results.viewpointCommands)
-                    for ii = 1:numel(pin.Results.viewpointCommands)
-                        c.eye.command(pin.Results.viewpointCommands{ii});
-                    end
-                end
-            else
-                e = neurostim.plugins.eyetracker(c); % If no eye tracker, use a virtual one. Mouse is used to control gaze position (click)
-                e.useMouse = true;
-            end
-            if pin.Results.mcc
-                neurostim.plugins.mcc(c);
-            end
-            
-            c.screen.xorigin = pin.Results.xorigin;
-            c.screen.yorigin = pin.Results.yorigin;
-
-            c.screen.colorMode = pin.Results.colorMode;
-        end
-        
-        
-        function addFunProp(c,plugin,prop)
-            %Function properties are constructed at run-time
-            %This adds one to the list to be created.
-            isMatch = arrayfun(@(x) strcmpi(x.plugin,plugin)&&strcmpi(x.prop,prop),c.funPropsToMake);
-            
-            if isempty(isMatch) || ~any(isMatch)
-                c.funPropsToMake(end+1).plugin = plugin;
-                c.funPropsToMake(end).prop = prop;
-            end
-        end
-        function delFunProp(c,plugin,prop)
-            %Remove the specified funProp. Someone must have changesd their mind before run-time.
-            isMatch = arrayfun(@(x) strcmpi(x.plugin,plugin)&&strcmpi(x.prop,prop),c.funPropsToMake);
-            c.funPropsToMake(isMatch) = [];
-        end
-        
-        % Update the CLUT for the overlay. Optionally specify [N 3] CLUT
-        % entries and a vector of indicies into the CLUT where they should
-        % be placed.
-        function updateOverlay(c,clut,index)
-            if nargin<3
-                index = [];
-                if nargin <2
-                    clut  =[];
-                end
-            end
-            
-            [nrRows,nrCols] = size(c.screen.overlayClut);
-            if ~ismember(nrCols,[0 3])
-                error('The overlay CLUT should have 3 columns (RGB)');
-            end
-            
-            switch upper(c.screen.type)
-                case 'VPIXX-M16'
-                    if nrRows ~=256
-                        % Add white for missing clut entries to show error
-                        % indices (assuming the bg is not max white)
-                        % 0 = transparent.
-                        c.screen.overlayClut = cat(1,zeros(1,3),c.screen.overlayClut,ones(256-nrRows-1,3));
-                    end
-                    
-                    if  isempty(clut) && isempty(index)
-                        % Nothing to do
-                    elseif numel(index) ~=size(clut,1) && size(clut,2) ==3 && all(index>0 & index < 255)
-                        % Put in new values
-                        c.screen.overlayClut(index+1,:) = clut; % index +1 becuase the first entry (index =0) is always transparent
-                    else
-                        error('The CLUT update contains invalid indices.');
-                    end
-                    
-                    Screen('LoadNormalizedGammaTable',c.mainWindow,c.screen.overlayClut,2);  %2= Load it into the VPIXX CLUT
-                    
-                case 'SOFTWARE-OVERLAY'
-                    % here we build a combined CLUT: indicies 1-255 are applied to
-                    % the main (subject) display and indicies 257-511 are applied
-                    % to the console (experimenter) display.
-                    %
-                    % This gives us independent control over the visibility of the
-                    % contents of the overlay on the subject and experimenter displays.
-                    if nrRows ~= 512
-                        % generate default combined CLUT (all transparent?)
-                        locClut = cat(1,zeros(1,3),repmat(c.screen.color.background,255,1));
-                        locClut = repmat(locClut,2,1); % 512 x 3
-                        
-                        % poke in the entries from c.screen.overlayClut
-                        [idx,id] = ind2sub([nrRows/2,2],1:nrRows);
-                        idx = idx + (id-1)*256;
-                        
-                        locClut(idx+1,:) = c.screen.overlayClut; % +1 because the first entry in each CLUT is *always* transparent
-                        c.screen.overlayClut = locClut;
-                    end
-                    
-                    % poke in any updates from clut...
-                    [nrRows,nrCols] = size(clut);
-                    
-                    if nargin < 3
-                        % no indicies provided.. assume clut contains an equal
-                        % number of corresponding entries for each CLUT and
-                        % generate index appropriately
-                        [idx,id] = ind2sub([nrRows/2,2],1:nrRows);
-                        index = idx + (id-1)*256;
-                    end
-                    
-                    if any(index <= 0 | index == 256 | index >= 512)
-                        error('The CLUT update contains invalid indices.');
-                    end
-                    
-                    if ~isempty(clut)  && (numel(index) ~= nrRows || nrCols ~= 3)
-                        error('The CLUT update must by [N 3], with N index values (optional).');
-                    end
-                    
-                    c.screen.overlayClut(index+1,:) = clut; % +1 because the first entry in each CLUT is *always* transparent
-                    
-                    % now we assign the CLUTs to the lookup textures...
-                    locClut = c.screen.overlayClut;
-                    [nrRows,nrCols] = size(locClut);
-                    
-                    info = Screen('GetWindowInfo', c.mainWindow);
-                    InitializeMatlabOpenGL(0,0); % defines GL.xxx constants etc.
-                    if info.GLSupportsTexturesUpToBpc >= 32
-                        % full 32 bit single precision float textures
-                        info.internalFormat = GL.LUMINANCE_FLOAT32_APPLE;
-                    elseif info.GLSupportsTexturesUpToBpc >= 16
-                        % no float32 textures... use 16 bit float textures
-                        info.internalFormat = GL.LUMINANCE_FLOAT16_APPLE;
-                    else
-                        % no support for >8 bit textures at all and/or no need for
-                        % more than 8 bit precision or range... use 8 bit texture
-                        info.internalFormat = GL.LUMINANCE;
-                    end
-                    
-                    % assign CLUT texture for the main/subject display...
-                    glBindTexture(GL.TEXTURE_RECTANGLE_EXT, c.screen.overlayClutTex(1));
-                    % setup the filters
-                    %
-                    % 1. nearest neighbour (i.e., no filtering), linear filtering/interpolation
-                    % is done in the ICM shader so we get accelerated linear interpolation
-                    % on all GPU's (even if they're old)
-                    glTexParameteri(GL.TEXTURE_RECTANGLE_EXT, GL.TEXTURE_MIN_FILTER, GL.NEAREST);
-                    glTexParameteri(GL.TEXTURE_RECTANGLE_EXT, GL.TEXTURE_MAG_FILTER, GL.NEAREST);
-                    % 2. clamp-to-edge, to saturate at minimum and maximum values and
-                    % to make sure that a pure-luminance (1 column) CLUT is "replicated"
-                    % to all three color channels in rgb modes
-                    glTexParameteri(GL.TEXTURE_RECTANGLE_EXT, GL.TEXTURE_WRAP_S, GL.CLAMP_TO_EDGE);
-                    glTexParameteri(GL.TEXTURE_RECTANGLE_EXT, GL.TEXTURE_WRAP_T, GL.CLAMP_TO_EDGE);
-                    
-                    glTexImage2D(GL.TEXTURE_RECTANGLE_EXT, 0, info.internalFormat, nrRows/2, nrCols, 0, GL.LUMINANCE, GL.FLOAT, single(locClut(1:nrRows/2,:)));
-                    glBindTexture(GL.TEXTURE_RECTANGLE_EXT, 0);
-                    
-                    % assign CLUT texture for the console/experimenter display...
-                    glBindTexture(GL.TEXTURE_RECTANGLE_EXT, c.screen.overlayClutTex(2));
-                    % setup the filters...
-                    glTexParameteri(GL.TEXTURE_RECTANGLE_EXT, GL.TEXTURE_MIN_FILTER, GL.NEAREST);
-                    glTexParameteri(GL.TEXTURE_RECTANGLE_EXT, GL.TEXTURE_MAG_FILTER, GL.NEAREST);
-                    glTexParameteri(GL.TEXTURE_RECTANGLE_EXT, GL.TEXTURE_WRAP_S, GL.CLAMP_TO_EDGE);
-                    glTexParameteri(GL.TEXTURE_RECTANGLE_EXT, GL.TEXTURE_WRAP_T, GL.CLAMP_TO_EDGE);
-                    
-                    glTexImage2D(GL.TEXTURE_RECTANGLE_EXT, 0, info.internalFormat, nrRows/2, nrCols, 0, GL.LUMINANCE, GL.FLOAT, single(locClut((nrRows/2+1):nrRows,:)));
-                    glBindTexture(GL.TEXTURE_RECTANGLE_EXT, 0);
-                otherwise
-                    error('No overlay for screen type : %s',c.screen.type);
-            end
-        end
-    end
-    
-    
-    methods (Access=public)
-        
-        
-        %% Keyboard handling routines(protected). Basically light wrappers
-        % around the PTB core functions
-        function KbQueueCreate(c)
-            % Put the requested keys in KBQueues, if requested, create a
-            % separate queue for stimuli (subject keybaord) and plugins
-            % (experimenter keyboard)
-            clear KbCheck; % Seems to be necessary on Ubuntu
-            c.kbInfo.activeKb = {}; % Use a cell to store [] for "default keyboard"
-            if ~isempty(c.kbInfo.subject) && ~isempty(c.kbInfo.experimenter)
-                % Separate subject/experimenter keyboard defined
-                keyList = zeros(1,256);
-                if any(c.kbInfo.isSubject)
-                    keyList(c.kbInfo.keys(c.kbInfo.isSubject)) = 1;
-                    if any(keyList)
-                        KbQueueCreate(c.kbInfo.subject,keyList);
-                        KbQueueStart(c.kbInfo.subject);
-                        c.kbInfo.activeKb{end+1} = c.kbInfo.subject;
-                    end
-                end
-                keyList = zeros(1,256);
-                if any(~c.kbInfo.isSubject)
-                    keyList(c.kbInfo.keys(~c.kbInfo.isSubject)) = 1;
-                    if any(keyList)
-                        KbQueueCreate(c.kbInfo.experimenter,keyList);
-                        KbQueueStart(c.kbInfo.experimenter);
-                        c.kbInfo.activeKb{end+1} = c.kbInfo.experimenter;
-                    end
-                end
-            else
-                keyList = zeros(1,256);
-                keyList(c.kbInfo.keys) = 1;
-                if any(keyList)
-                    KbQueueCreate(c.kbInfo.default,keyList);
-                    KbQueueStart(c.kbInfo.default);
-                    c.kbInfo.activeKb{end+1} = c.kbInfo.default;
-                end
-            end
-        end
-        
-        
-        function KbQueueCheck(c)
-            for kb=1:numel(c.kbInfo.activeKb)
-                [pressed, firstPress, firstRelease, lastPress, lastRelease]= KbQueueCheck(c.kbInfo.activeKb{kb});%#ok<ASGLU>
-                if pressed
-                    % Some key was pressed, pass it to the plugin that wants
-                    % it.
-                    %                 firstRelease(out)=[]; not using right now
-                    %                 lastPress(out) =[];
-                    %                 lastRelease(out)=[];
-                    ks = find(firstPress);
-                    for k=ks
-                        ix = find(c.kbInfo.keys==k);% should be only one.
-                        if length(ix) >1;error(['More than one plugin (or derived class) is listening to  ' KbName(k) '??']);end
-                        if isempty(c.kbInfo.fun{ix})
-                            % Use the plugin's keyboard function
-                            keyboard(c.kbInfo.plugin{ix},KbName(k));%,firstPress(k));
-                        else
-                            % Use the specified function
-                            c.kbInfo.fun{ix}(c.kbInfo.plugin{ix},KbName(k));%,firstPress(k));
-                        end
-                    end
-                end
-            end
-        end
-        
-        function drawFormattedText(c,text,varargin)
-            % Wrapper around PTB function that can send an echo to the
-            % command line (useful if the experimenter cannot see the
-            % subject screen). Needs to be public to allow (some) plugins
-            % access.
-            p = inputParser;
-            p.addParameter('left','center') % The sx parameter in PTB
-            p.addParameter('top','center') % The sy parameter in PTB
-            p.addParameter('wrapAt',[]) % The wrapAt parameter in PTB
-            p.addParameter('flipHorizontal',0) % The flipHorizontal parameter in PTB
-            p.addParameter('flipVertical',0) % The flipVertical parameter in PTB
-            p.addParameter('vSpacing',1) % The vSpacing parameter in PTB
-            p.addParameter('rightToLeft',0) % The righttoleft parameter in PTB
-            p.addParameter('winRect',[0 0 c.screen.xpixels c.screen.ypixels]) % The winRect parameter in PTB
-            p.addParameter('showNow',false); % Call Screen('Flip') immediately
-            p.addParameter('echo',true); % Overrule hardware.echo
-            p.parse(varargin{:});
-            
-            DrawFormattedText(c.textWindow,text, p.Results.left, p.Results.top, c.screen.color.text, p.Results.wrapAt, p.Results.flipHorizontal, p.Results.flipVertical, p.Results.vSpacing, p.Results.rightToLeft, p.Results.winRect);
-            if c.hardware.textEcho && p.Results.echo
-                if ~c.useConsoleColor
-                    style = 'NOSTYLE';
-                else
-                    style = 'MAGENTA';
-                end
-                c.writeToFeed(sprintf('Screen Message: %s\n',text),'style',style);
-            end
-            if p.Results.showNow
-                Screen('Flip',c.mainWindow,[],0); % This will clear text from the backbuffer
-                if c.textWindow == c.overlayWindow
-                    clearOverlay(c,true); % If text is written to overlay, clear the overlay too
-                end
-            end
-        end
-    end
-    
-    methods (Access=private)
-        function createRNGstreams(c, varargin)
-            %USAGE:
-            %
-            %c.createRNGstreams('nStreams',4,'type','mrg32k3a','seed',mySeed);
-            %c.createRNGstreams('type','gpuCompatible');
-            %
-            %Create a set of independent RNG streams. One is assigned to
-            %CIC and used as the global RNG. Plugins can request their own
-            %with addRNGstream(o) (e.g. as currently done in noiseclut.m)
-            %to hold a private stream. See RandStream for info about
-            %creating streams in Matlab and why we handle this centrally.
-            %We handle some RandStream arguments here, to provide defaults,
-            %but all other param-value pairs are passed onto Matlab's
-            %RandStream.create(). You could use the 'seed' argument to
-            %return CIC RNG streams to a previous state.
-            %
-            %** Using RNGs with gpuArrays (Parallel Computing Toolbox) **
-            %
-            %gpuArrays are a fast way to make, for example, large random
-            %noise images (computed on the GPU). But if we do nothing,
-            %rand(..,'gpuArray'), randn(..,'gpuArray'), etc. will use an
-            %RNG that is not controlled by us, not independent of ours on
-            %the CPU, and not logged. Use 'gpuCompatible' type to force the
-            %CPU and GPU random number generators to match (seed,
-            %algorithm, normTransform) - there's only one we can use -
-            %allowing RNG streams of both types to be reconstructed
-            %offline.
-            %
-            %The N RNG streams on the CPU and CPU are clones, give
-            %identical numbers. addRNGstream(o,1,false) or
-            %addRNGstream(o,1,true), will add a CPU or GPU RNG respectively to
-            %your plugin (o.rng). The unused counterpart is deleted. i.e.
-            %stream 2 can be used as a CPU or GPU RNG but not both.
-            %
-            %You will need the Parallel Computing Toolbox to use gpuArrays
-            %and to re-gain access to a GPU-based RNG for a saved CIC
-            %object. Without it, load() will warn that it cannot create an
-            %object of class "RandStream" (class not found), but it is
-            %actualy looking for parallel.gpu.RandStream. You could still
-            %recreate your GPU streams using CPU-based RNGs with the
-            %parameters stored in c.rng. (Note, all streams are created
-            %from c.rng.Seed)
-            
-            p=inputParser;
-            p.addParameter('type','mrg32k3a',@(t) ismember(t,{'gpuCompatible','mrg32k3a','mlfg6331_64', 'mrg32k3a','philox4x32_10','threefry4x64_20'}));  %These support multiple streams
-            p.addParameter('nStreams',3);       %We'll leave the argument validation to RandStream.
-            p.addParameter('seed','shuffle');   %shuffle means RandStream uses clocktime
-            p.addParameter('normalTransform',[]);
-            p.parse(varargin{:});
-            
-            %Put any RandStream param-value pairs into a cell array
-            prms = fieldnames(p.Unmatched);
-            vals = struct2cell(p.Unmatched);
-            args(1:2:numel(prms)*2-1) = prms;
-            args(2:2:numel(prms)*2) = vals;
-            
-            p = p.Results;
-            
-            if strcmpi(p.type,'gpuCompatible')
-                if ~any(arrayfun(@(pkg) strcmpi(pkg.Name,'Parallel Computing Toolbox'),ver))
-                    error('GPU operations requested but resource missing: Parallel Computing Toolbox must be installed.');
-                end
-                if ~gpuDeviceCount
-                    error('GPU operations requested but resource missing: No gpuDevice on this system. Type "help gpuDevice" for info.');
-                end
-                
-                %The default cpu RNG algorithm does not exist on the GPU. Also, only the "inversion" normal transformation is supported on both CPU and GPU (needed for randn to produce identical numbers).
-                %So, check for those parameters here and overrule if necessary.
-                warning('RNG type has been switched to ''threefry'' to support GPU-based RNGs');
-                warning('RNG normal transformation has been switched to ''inversion'' to support GPU-based RNGs');
-                
-                if ~isempty(prms)
-                    warning('Supplied custom RNG arguments have been ignored to ensure CPU and GPU RNGs are identical');
-                end
-                
-                makeGPUstreams = true;
-                p.type = 'threefry4x64_20';
-                p.normalTransform = 'Inversion';
-                args={};
-            else
-                makeGPUstreams = false;
-            end
-            
-            %Make the CPU streams
-            c.spareRNGstreams = RandStream.create(p.type,'NumStreams',p.nStreams,'seed',p.seed, 'NormalTransform',p.normalTransform, 'cellOutput',true,args{:});
-            
-            if makeGPUstreams
-                %Make GPU streams that are identical to those on the CPU
-                c.spareRNGstreams_GPU = parallel.gpu.RandStream.create(p.type,'NumStreams',p.nStreams,'seed',c.spareRNGstreams{1}.Seed, 'NormalTransform',p.normalTransform, 'cellOutput',true);
-                
-                %Do a quick check to make sure that the CPU and GPU RNGs give the same result
-                cpuRNG = c.spareRNGstreams{1};
-                gpuRNG = c.spareRNGstreams_GPU{1};
-                origState = cpuRNG.State;
-                if ~isequal(cpuRNG.State,gpuRNG.State) || ~isequal(rand(cpuRNG,1,10),gather(rand(gpuRNG,1,10)))
-                    error('GPU and CPU RNGs are not matched. Something is wrong!');
-                else
-                    %All good. Restore initial state
-                    [cpuRNG.State,gpuRNG.State] = deal(origState);
-                end
-            end
-            
-            %Add a CPU stream to CIC
-            addRNGstream(c);
-            
-            %Set the global CPU stream to use CIC's rng (we don't set the global stream on the GPU - that's up to plugins that request a GPU RNG to deal with)
-            RandStream.setGlobalStream(c.rng);
-            
-        end
-        
-        function sanityChecks(c)
-            % This function is called just before starting the first trial, whic his kist
-            % after running beforeExperiment in all plugins. It serves to
-            % do some error checking and provide the user with information
-            % on what is about to happen.
-            
-            % Plugin order
-            disp(['================ ' c.file ' =============================='])
-            disp('Plugin/Stimulus code will be evaluated in the following order:')
-            fprintf(1,'%s --> ', c.pluginOrder.name)
-            disp('Parameter plugins should depend only on plugins with earlier execution (i.e. to the left)');
-        end
-        
-        
-        
-        %% PTB Imaging Pipeline Setup
-        function PsychImaging(c)
-            % Tthis initializes the
-            % main winodw (and if requested, an overlay) according to the
-            % specifications in c.screen. This is typically called once (by
-            % cic.run)
-            %
-            
-            c.setupScreen; % Physical parameters
-            colorOk = loadCalibration(c); % Monitor calibration parameters from file.
-            
-            
-            PsychImaging('PrepareConfiguration');
-            PsychImaging('AddTask', 'General', 'FloatingPoint32Bit');% 32 bit frame buffer values
-            PsychImaging('AddTask', 'General', 'NormalizedHighresColorRange');% Unrestricted color range
-            PsychImaging('AddTask', 'General', 'UseFastOffscreenWindows');
-            
-            
-            %% Setup pipeline for use of special monitors like the ViewPixx or CRS Bits++
-            switch upper(c.screen.type)
-                case 'GENERIC'
-                    % Generic monitor.
-                case 'VPIXX-M16'
-                    % The VPIXX monitor in Monochrome 16 bit mode.
-                    % Set up your vpixx once, using
-                    % BitsPlusImagingPipelineTest(screenID);
-                    % BitsPlusIdentityClutTest(screenID,1); this will
-                    % create correct identity cluts.
-                    
-                    PsychImaging('AddTask', 'General', 'UseDataPixx');
-                    PsychImaging('AddTask', 'General', 'EnableDataPixxM16OutputWithOverlay');
-                    % After upgrading to Win10 we seem to need this.
-                    PsychDataPixx('PsyncTimeoutFrames' , 1);
-                case 'SOFTWARE-OVERLAY'
-                    % Magic software overlay... replicates (in software) the
-                    % dual CLUT overlay of the VPixx M16 mode. See below
-                    % for more details.
-                otherwise
-                    error(['Unknown screen type : ' c.screen.type]);
-            end
-            
-            %%  Setup color calibration
-            %
-            switch upper(c.screen.colorMode)
-                case 'LINLUT'
-                    % Load a gamma table that linearizes each gun
-                    % Dont do this for VPIXX etc. monitor types.(although this should work, LUM works better; not recommended).
-                    PsychImaging('AddTask', 'FinalFormatting', 'DisplayColorCorrection', 'LookupTable');
-                case 'LUM'
-                    % The user specifies luminance values per gun as color.
-                    % Calibrateed responses are based on the extended gamma
-                    % function fits.
-                    PsychImaging('AddTask', 'FinalFormatting', 'DisplayColorCorrection', 'SimpleGamma');
-                case 'XYZ'
-                    % The user specifies tristimulus values as color.
-                    if ~colorOk; error('Please specify a calibration file (cic.screen.calFile) and color matching functions (cic.screen.colorMatchingFunctions) ');end
-                    PsychImaging('AddTask', 'FinalFormatting', 'DisplayColorCorrection', 'SensorToPrimary');
-                case 'XYL'
-                    % The user specifies CIE chromaticity and luminance (xyL) as color.
-                    if ~colorOk; error('Please specify a calibration file (cic.screen.calFile) and color matching functions (cic.screen.colorMatchingFunctions) ');end
-                    PsychImaging('AddTask', 'FinalFormatting', 'DisplayColorCorrection', 'xyYToXYZ');
-                    PsychImaging('AddTask', 'FinalFormatting', 'DisplayColorCorrection', 'SensorToPrimary');
-                case 'RGB'
-                    % The user specifies "raw" RGB values as color
-                    dac = 8;
-                    Screen('LoadNormalizedGammaTable',c.screen.number,repmat(linspace(0,1,2^dac)',[1 3])); % Reset gamma
-                    PsychImaging('AddTask', 'FinalFormatting', 'DisplayColorCorrection', 'None');
-                otherwise
-                    error(['Unknown color mode: ' c.screen.colorMode]);
-            end
-            % Check color validity
-            if c.screen.colorCheck
-                PsychImaging('AddTask', 'FinalFormatting', 'DisplayColorCorrection', 'CheckOnly');
-            end
-            %% Open the window
-            c.mainWindow = PsychImaging('OpenWindow',c.screen.number, c.screen.color.background,[c.screen.xorigin c.screen.yorigin c.screen.xorigin+c.screen.xpixels c.screen.yorigin+c.screen.ypixels],[],[],[],[],kPsychNeedFastOffscreenWindows);
-            c.textWindow = c.mainWindow; % By default - changed below if needed.
-            
-            %% Perform initialization that requires an open window
-            switch upper(c.screen.type)
-                case 'GENERIC'
-                    % nothing to do
-                    
-                case 'VPIXX-M16'
-                    if (all(round(c.screen.color.background) == c.screen.color.background))
-                        % The BitsPlusPlus code thinks that any luminance
-                        % above 1 that is an integer is a 0-255 lut entry.
-                        % The warning is wrong; with the new graphics
-                        % pipeline setup it works fine as a calibrated
-                        % luminance.
-                        c.writeToFeed('****You can safely ignore the message about '' clearcolor'' that just appeared***');
-                    end
-                    % Create an overlay window to show colored items such
-                    % as a fixation point, or text.
-                    c.overlayWindow = PsychImaging('GetOverlayWindow', c.mainWindow);
-                    c.overlayRect =  Screen('Rect',c.overlayWindow);
-                    c.textWindow = c.overlayWindow;
-                    Screen('Preference', 'TextAntiAliasing',0); %Antialiasing on the overlay will result in weird colors
-                    updateOverlay(c);
-                case 'SOFTWARE-OVERLAY'
-                    % With this display type you draw your stimuli on the
-                    % left half of c.mainWindow and it is mirrored on the right
-                    % half. You can optionally also draw to an overlay
-                    % window, c.overlayWindow. The contents of the overlay
-                    % are drawn over the top of your stimulus, optionally
-                    % using different CLUTs for the left and right half of
-                    % the screen.
-                    %
-                    % This is most useful when c.screen.number spans two
-                    % physical displays, one for the subject (the main display)
-                    % and one for the experimenter (the console display).
-                    % Using separate overlay CLUTs for each allows you to
-                    % independently control the content of the overlay
-                    % visible to the subject and experimenter. You can for
-                    % example show eye position on the console display
-                    % without it being visible to the subject.
-                    
-                    InitializeMatlabOpenGL(0,0); % defines GL.xxx constants etc.
-                    
-                    % halve the screen width so that drawing of stimuli works as expected
-                    c.screen.xpixels = c.screen.xpixels/2;
-                    
-                    % Create a custom shader for overlay texel fetch:
-                    %
-                    % Our gpu panel scaler might be active, so the size of the
-                    % virtual window - and thereby our overlay window - can be
-                    % different from the output framebuffer size. As the sampling
-                    % position for the overlay is always provided in framebuffer
-                    % coordinates, we need to subsample in the overlay fetch.
-                    %
-                    % Calculate proper scaling factor, based on virtual and real
-                    % framebuffer size:
-                    [wC, hC] = Screen('WindowSize', c.mainWindow);
-                    [wF, hF] = Screen('WindowSize', c.mainWindow, 1);
-                    sampleX = wC / wF;
-                    sampleY = hC / hF;
-                    
-                    % string definition of overlay panel-filter index shader
-                    % (solution for dealing with retina resolution displays carried over from BitsPlusPlus.m)
-                    shSrc = sprintf('uniform sampler2DRect overlayImage; float getMonoOverlayIndex(vec2 pos) { return(texture2DRect(overlayImage, pos * vec2(%f, %f)).r); }', sampleX, sampleY);
-                    
-                    % temporarily set the color range (this will be inherited by the offscreen overlay window)
-                    colorRange = Screen('ColorRange', c.mainWindow, 255);
-                    % create the overlay window, note: the window size (c.screen.xpixels) is assumed to have been halved above...
-                    c.overlayWindow = Screen('OpenOffscreenWindow', c.mainWindow, 0, [0 0 c.screen.xpixels c.screen.ypixels], 8, 32);
-                    % restore the color range setting
-                    Screen('ColorRange', c.mainWindow, colorRange);
-                    
-                    c.overlayRect = Screen('Rect',c.overlayWindow);
-                    
-                    % retrieve low-level OpenGl texture handle for the overlay window
-                    overlayTexture = Screen('GetOpenGLTexture', c.mainWindow, c.overlayWindow);
-                    
-                    % disable bilinear filtering on this texture... always use nearest neighbour
-                    % sampling to avoid interpolation artifacts
-                    glBindTexture(GL.TEXTURE_RECTANGLE_EXT, overlayTexture);
-                    glTexParameteri(GL.TEXTURE_RECTANGLE_EXT, GL.TEXTURE_MAG_FILTER, GL.NEAREST);
-                    glTexParameteri(GL.TEXTURE_RECTANGLE_EXT, GL.TEXTURE_MIN_FILTER, GL.NEAREST);
-                    glBindTexture(GL.TEXTURE_RECTANGLE_EXT, 0);
-                    
-                    % get information on current processing chain
-                    debuglevel = 1;
-                    [icmShaders, icmIdString, icmConfig] = PsychColorCorrection('GetCompiledShaders', c.mainWindow, debuglevel);
-                    
-                    % build panel-filter compatible shader from source
-                    overlayShader = glCreateShader(GL.FRAGMENT_SHADER);
-                    glShaderSource(overlayShader, shSrc); % shSrc is the src string from above
-                    glCompileShader(overlayShader);
-                    
-                    % append to list of shaders
-                    icmShaders(end+1) = overlayShader;
-                    
-                    shader = LoadGLSLProgramFromFiles(fullfile(c.dirs.root,'+neurostim','overlay_shader.frag'), debuglevel, icmShaders);
-                    
-                    % create textures for overlay CLUTs
-                    c.screen.overlayClutTex = glGenTextures(2);
-                    
-                    % set variables in the shader
-                    glUseProgram(shader);
-                    glUniform1i(glGetUniformLocation(shader, 'lookup1'), 3);
-                    glUniform1i(glGetUniformLocation(shader, 'lookup2'), 4);
-                    glUniform2f(glGetUniformLocation(shader, 'res'), c.screen.xpixels*(1/sampleX), c.screen.ypixels);  % [partially] corrects overlay width & position on retina displays
-                    glUniform3f(glGetUniformLocation(shader, 'transparencycolor'), c.screen.color.background(1), c.screen.color.background(2), c.screen.color.background(3));
-                    glUniform1i(glGetUniformLocation(shader, 'overlayImage'), 1);
-                    glUniform1i(glGetUniformLocation(shader, 'Image'), 0);
-                    glUseProgram(0);
-                    
-                    % assign the overlay texture as the input 1 ('overlayImage' as set above)
-                    % It gets passed to the HookFunction call.
-                    % Input 0 is the main pointer by default.
-                    pString = sprintf('TEXTURERECT2D(1)=%i ', overlayTexture);
-                    pString = [pString sprintf('TEXTURERECT2D(3)=%i ', c.screen.overlayClutTex(1))];
-                    pString = [pString sprintf('TEXTURERECT2D(4)=%i ', c.screen.overlayClutTex(2))];
-                    
-                    % add information to the current processing chain
-                    idString = sprintf('Overlay Shader : %s', icmIdString);
-                    pString  = [ pString icmConfig ];
-                    Screen('HookFunction', c.mainWindow, 'Reset', 'FinalOutputFormattingBlit');
-                    Screen('HookFunction', c.mainWindow, 'AppendShader', 'FinalOutputFormattingBlit', idString, shader, pString);
-                    PsychColorCorrection('ApplyPostGLSLLinkSetup', c.mainWindow, 'FinalFormatting');
-                    
-                    c.textWindow = c.overlayWindow;
-                    
-                    % setup CLUTs...
-                    updateOverlay(c);
-                otherwise
-                    error(['Unknown screen type : ' c.screen.type]);
-            end
-            
-            %% Add calibration to the window
-            switch upper(c.screen.colorMode)
-                case 'LINLUT'
-                    % Invert the supplied gamma table
-                    
-                    % note: here we read the current gamma table to determine the number of slots in the
-                    %       hardware lookup table and compute the inverse gamma table to suit...
-                    tbl = Screen('ReadNormalizedGammaTable', c.mainWindow);
-                    iGamma = InvertGammaTable(c.screen.calibration.gammaInput, c.screen.calibration.gammaTable, size(tbl,1));
-                    clear tbl
-                    PsychColorCorrection('SetLookupTable', c.mainWindow, iGamma, 'FinalFormatting');
-                case 'LUM'
-                    % Default gamma is set to 2.2. User can change in c.screen.calibration.gamma
-                    PsychColorCorrection('SetEncodingGamma', c.mainWindow,1./c.screen.calibration.ns.gamma);
-                    if isnan(c.screen.calibration.ns.bias)
-                        % Only gamma defined
-                        PsychColorCorrection('SetColorClampingRange',c.mainWindow,0,1); % In non-extended mode, luminance is between [0 1]
-                    else
-                        % If the user set the calibration.bias parameters then s/he wants to perform a slightly more advanced calibration
-                        % out = bias + gain * ((lum-minLum)./(maxLum-minLum)) ^1./gamma )
-                        % where each parameter can be specified per gun
-                        % (i.e. c.calibration.bias= [ 0 0.1 0])
-                        PsychColorCorrection('SetExtendedGammaParameters', c.mainWindow, c.screen.calibration.ns.min, c.screen.calibration.ns.max, c.screen.calibration.ns.gain,c.screen.calibration.ns.bias);
-                        % This mode accepts luminances between min and max
-                    end
-                case {'XYZ','XYL'}
-                    % Apply color calibration to the window
-                    PsychColorCorrection('SetSensorToPrimary', c.mainWindow, c.screen.calibration);
-                case 'RGB'
-                    % Nothing to do
-                otherwise
-                    error(['Unknown color mode: ' c.screen.colorMode]);
-            end
-            PsychColorCorrection('SetColorClampingRange',c.mainWindow,0,1); % Final pixel value is between [0 1]
-            
-            %% Perform additional setup routines
-            Screen(c.mainWindow,'BlendFunction',GL_SRC_ALPHA, GL_ONE_MINUS_SRC_ALPHA);
-            assignWindow(c.pluginOrder); % Tell the plugins about this window
-        end
-        
-        
-        function KbQueueStop(c)
-            for kb=1:numel(c.kbInfo.activeKb)
-                KbQueueStop(c.kbInfo.activeKb{kb});
-                KbQueueRelease(c.kbInfo.activeKb{kb});
-            end
-        end
-        
-        function colorOk = loadCalibration(c)
-            colorOk = false;
-            if ~isempty(c.screen.calFile)
-                % Load a calibration from file. The cal struct has been
-                % generated by utils.ptbcal
-                
-                c.screen.calibration = LoadCalFile(c.screen.calFile,Inf,c.dirs.calibration); % Retrieve the latest calibration
-                if isempty(c.screen.calibration)
-                    error(['Could not load a PTB calibration file from: ' fullfile(c.dirs.calibration,c.screen.calibration.file)]);
-                end
-                
-                if ~isempty(c.screen.colorMatchingFunctions)
-                    % The "sensor" is the human observer and we can pick different ones by
-                    % chosing a different CMF (in c.screen.cmf). Sensor coordinates
-                    % are XYZ tristimulus values.
-                    % Apply color matching functions
-                    tmpCmf = load(c.screen.colorMatchingFunctions);
-                    fn = fieldnames(tmpCmf);
-                    Tix = strncmpi('T_',fn,2); % Assuming the convention that the variable starting with T_ contains the CMF
-                    Six = strncmpi('S_',fn,2); % Variable starting with S_ specifies the wavelengths
-                    T = tmpCmf.(fn{Tix}); % CMF
-                    S = tmpCmf.(fn{Six}); % Wavelength info
-                    T = 683*T;
-                    c.screen.calibration = SetSensorColorSpace(c.screen.calibration,T,S);
-                    colorOk = true;
-                end
-                
-                c.screen.calibration = SetGammaMethod(c.screen.calibration,0); % Linear interpolation for Gamma table
-                
-                
-                
-            end
-        end
-        
-        
-        
-    end
-    
-    methods (Access=?neurostim.plugin)
-        
-        function rng = requestRNGstream(c,nStreams,makeItAGPUrng)
-            %Plugins can request their own RNG stream. We created N (3) RNG
-            %streams on construction of CIC, so allocate one of those now.
-            %If all are exhausted, issue error and instruct user to
-            %increase the initial allocation number through the rngArgs
-            %argument of the CIC constructor.
-            %
-            %Some plugins/tasks require an RNG on the GPU (for use with
-            %gpuArray objects), so if requested, return one of that type.
-            %
-            %nStreams [1]:          number of streams to add to this plugin. If
-            %                       greater than 1, o.rng will be a cell array of streams.
-            %makeItAGPUrng [false]: should the returned RNG(s) be on the CPU or GPU?
-            
-            if nargin < 2 || isempty(nStreams)
-                nStreams = 1;
-            end
-            
-            if nargin < 3 || isempty(makeItAGPUrng)
-                makeItAGPUrng = false(1,nStreams);
-            end
-            
-            if nStreams~=numel(makeItAGPUrng)
-                error('''makeItAGPUrng'' must be a logical vector of length equal to nStreams');
-            end
-            
-            %Make sure there are enough RNG streams left
-            if numel(c.spareRNGstreams)< nStreams
-                error('Not enough RNG streams available to meet the request. Increase the initial allocation through the ''rngArgs'' argument of the CIC constructor.');
-            end
-            
-            %Make sure that GPU-based RNGs were created, if one is requested
-            if any(makeItAGPUrng) && isempty(c.spareRNGstreams_GPU)
-                error('GPU RNG requested but CIC was not asked to create any of that type. Type "help neurostim.cic.createRNGstreams"');
-            end
-            
-            %OK, allocate them
-            for i=1:nStreams
-                if ~makeItAGPUrng(i)
-                    %Return a CPU rng
-                    rng{i} = c.spareRNGstreams{i};
-                else
-                    %Return a GPU rng
-                    rng{i} = c.spareRNGstreams_GPU{i};
-                end
-            end
-            
-            %Remove the allocated streams from CPU list (and GPU list if one was made, to keep both types in alignment)
-            c.spareRNGstreams(1:nStreams) = [];
-            if ~isempty(c.spareRNGstreams_GPU)
-                c.spareRNGstreams_GPU(1:nStreams) = [];
-            end
-            
-            
-            if numel(rng)==1
-                rng = rng{1};
-            end
-        end
-    end
-    
-    
-    methods (Static)
-        function v = clockTime
-            v = GetSecs*1000;
-        end
-        
-        function c = loadobj(o)
-            
-            if isstruct(o)
-                % Current CIC classdef does not match classdef in force
-                % when this object was saved.
-                current = neurostim.cic('fromFile',true); % Create an empty cic of current classdef that does not need PTB (loadedFromFile =true)
-                fromFile = o;               
-                %-- This cannot be moved to a function due to class access
-                %permissions.
-                m= metaclass(current);
-                dependent = [m.PropertyList.Dependent];
-                % Find properties that we can set now (based on the stored fromFile object)
-                settable = ~dependent & (strcmpi({m.PropertyList.SetAccess},'public') | strcmpi({m.PropertyList.SetAccess},'protected'));  %~strcmpi({m.PropertyList.SetAccess},'private') & ~[m.PropertyList.Constant];
-                storedFn = fieldnames(fromFile);
-                missingInSaved  = setdiff({m.PropertyList(settable).Name},storedFn);
-                missingInCurrent  = setdiff(storedFn,{m.PropertyList(~dependent).Name});
-                toCopy= intersect(storedFn,{m.PropertyList(settable).Name});
-                fprintf('Fixing backward compatibility of stored Neurostim object')
-                fprintf('\t Not defined when saved (will get current default values) : %s \n', missingInSaved{:})
-                fprintf('\t Not defined currently (will be removed) : %s \n' , missingInCurrent{:})
-                for i=1:numel(toCopy)
-                    try
-                        current.(toCopy{i}) = fromFile.(toCopy{i});
-                    catch
-                        fprintf('\t Failed to set %s(will get current default value)\n', toCopy{i})
-                    end
-                end
-                %---
-                c = current;
-            else
-                c = o;
-                c.loadedFromFile = true; % Set to true to avoid PTB dependencies
-            end
-            
-            
-            % If the last trial does not reach firstFrame, then
-            % the trialTime (which is relative to firstFrame) cannot be calculated
-            % This happens, for instance, when endExperiment is called by a plugin
-            % during an ITI.
-            
-            % Add a fake firstFrame to fix this.
-            lastTrial = c.prms.trial.cntr-1; % trial 0 is logged as well, so -1
-            nrFF = c.prms.firstFrame.cntr-1;
-            if nrFF > 0 && lastTrial == nrFF +1
-                % The last trial did not make it to the firstFrame event.
-                % generate a fake firstFrame.
-                t = [c.prms.firstFrame.log{:}];
-                mTimeBetweenFF = median(diff(t));
-                fakeFF = t(end) + mTimeBetweenFF;
-                storeInLog(c.prms.firstFrame,fakeFF,NaN)
-            end
-            
-            
-            
-        end
-        
-        
-        
-    end
-    
-    methods
-        
-        
-        function report(c)
-            %% Profile report
-            plgns = fieldnames(c.profile);
-            items={};
-            for i=1:numel(plgns)
-                if c.profile.(plgns{i}).cntr==0;break;end
-                MAXDURATION = 3*1000/c.screen.frameRate;
-                figure('Name',plgns{i},'position',[680   530   818   420]);
-                clf;
-                items = fieldnames(c.profile.(plgns{i}));
-                items(strcmpi(items,'cntr'))=[];
-                nPlots = numel(items);
-                nPerRow = floor(sqrt(nPlots));
-                nPerCol = ceil(nPlots/nPerRow);
-                
-                for j=1:nPlots
-                    subplot(nPerCol,nPerRow,j);
-                    vals{i,j} = c.profile.(plgns{i}).(items{j}); %#ok<AGROW>
-                    out =isinf(vals{i,j}) | isnan(vals{i,j});
-                    thisVals= min(vals{i,j}(~out),MAXDURATION);
-                    histogram(thisVals,100);
-                    xlabel 'Time (ms)'; ylabel '#'
-                    title(horzcat(items{j},'; Median = ', num2str(round(nanmedian(vals{i,j}),2))));
-                end
-            end
-            if numel(plgns)>1
-                figure('Name','Total','position',[680   530   818   420]);
-                clf
-                frameItems = find(~cellfun(@isempty,strfind(items,'FRAME'))); %#ok<STRCLFH>
-                cntr=1;
-                for j=frameItems'
-                    subplot(1,2,cntr);
-                    total = cat(1,vals{2:end,j});
-                    total =sum(total);
-                    out =isinf(total) | isnan(total);
-                    total = min(total(~out),MAXDURATION);
-                    histogram(total,100);
-                    xlabel 'Time (ms)'; ylabel '#'
-                    title(horzcat(items{j},'; Median = ', num2str(round(nanmedian(total)))));
-                    cntr = cntr+1;
-                    hold on
-                    plot(1000./c.screen.frameRate*ones(1,2),ylim,'r')
-                end
-            end
-            %% Framedrop report
-            [val,tr,ti,eTi] = get(c.prms.frameDrop,'atTrialTime',[]); %#ok<ASGLU>
-            if size(val,1)==1
-                % No drops
-                disp('*** No Framedrops!***');
-                return
-            end
-            delta =1000*val(:,2); % How much too late...
-            slack = 0.2;
-            [~,~,criticalStart] = get(c.prms.firstFrame,'atTrialTime',inf);
-            [~,~,criticalStop] = get(c.prms.trialStopTime,'atTrialTime',inf);
-            meanDuration = nanmean(criticalStop-criticalStart);
-            out = (ti<(criticalStart(tr)-slack*meanDuration) | ti>(criticalStop(tr)+slack*meanDuration));
-            
-            
-            figure('Name',[c.file ' - framedrop report for stimuli'])
-            
-            for i=1:c.nrStimuli
-                subplot(c.nrStimuli+2,1,i)
-                [~,~,stimstartT] = get(c.stimuli(i).prms.startTime,'atTrialTime',inf);
-                relativeTime  = ti(~out)-stimstartT(tr(~out));
-                relativeTrial  = tr(~out);
-                plot(relativeTime,relativeTrial,'.')
-                xlabel('Time from stim start (ms)')
-                ylabel 'Trial'
-                title (c.stimuli(i).name )
-                set(gca,'YLim',[0 max(relativeTrial)+1],'YTick',1:max(relativeTrial),'XLIm',[-slack*meanDuration (1+slack)*meanDuration])
-            end
-            subplot(c.nrStimuli+2,1,c.nrStimuli+1)
-            nrBins = max(10,round(numel(ti)/10));
-            
-            histogram(ti-criticalStart(tr),nrBins,'BinLimits',[-slack*meanDuration (1+slack)*meanDuration]);%,tBins)
-            
-            xlabel 'Time from trial start (ms)'
-            ylabel '#drops'
-            
-            
-            subplot(c.nrStimuli+2,1,c.nrStimuli+2)
-            frameduration = 1000./c.screen.frameRate;
-            bins  = linspace(-frameduration,frameduration,20);
-            histogram(delta,bins);%
-            title(['median = ' num2str(nanmedian(delta))])
-            xlabel 'Delta (ms)'
-            ylabel '#drops'
-            
-            if c.nrBehaviors>0
-                %% Compare frame drops to state transitions  
-                % Currenlty only loking at the first transition iunto a
-                % state...
-                figure('Name',[c.file ' - framedrop report for behavior state changes'])
-                B = c.behaviors;
-                nrB = numel(B);
-                colors = 'rgbcmyk';
-                for i=1:nrB
-                    subplot(nrB,1,i)
-                    % Get first state transition in trials with drops, 
-                    [state,stateTrial,stateStartT] = get(B(i).prms.state,'atTrialTime',[],'withDataOnly',true,'trial',unique(tr),'first',1);
-                    uStates = unique(state);
-                    for s=1:numel(uStates)
-                        thisState = ismember(state,uStates{s});
-                        thisTrials = stateTrial(thisState);
-                        trialsWithStateAndDrops = tr(ismember(tr,thisTrials));
-                        dropTime = ti(ismember(tr,trialsWithStateAndDrops));
-                        relativeTime = dropTime-stateStartT(trialsWithStateAndDrops);                                       
-                        plot(relativeTime,trialsWithStateAndDrops,['o' colors(s)]);
-                        hold on
-                    end
-                    xlabel('Time from State start (ms)')
-                    ylabel 'Trial'
-                    title ([B(i).name '- First State Transitions INTO'])
-                    set(gca,'YLim',[0 max(stateTrial)+1],'YTick',1:max(stateTrial),'XLIm',[-slack*meanDuration (1+slack)*meanDuration])
-                    legend (uStates)
-                end
-                
-            end
-            
-        end
-        
-        
-        function addProfile(c,what,name,duration)
-            BLOCKSIZE = 1500;
-            c.profile.(name).cntr = c.profile.(name).cntr+1;
-            thisCntr = c.profile.(name).cntr;
-            if thisCntr > numel(c.profile.(name).(what))
-                c.profile.(name).(what) = [c.profile.(name).(what) nan(1,BLOCKSIZE)];
-            end
-            c.profile.(name).(what)(thisCntr) =  duration;
-        end
-        
-        function tic(c)
-            c.ticTime = GetSecs*1000;
-        end
-        
-        function elapsed = toc(c)
-            elapsed = GetSecs*1000 - c.ticTime;
-        end
-    end
-    
-    methods (Access = {?neurostim.stimulus})
-        function addFlipCallback(o,s)
-            o.flipCallbacks = horzcat(o.flipCallbacks,{s});
-        end
-    end
-    
-    
-end
->>>>>>> 698a4748
+end