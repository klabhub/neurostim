classdef starstim < neurostim.stimulus
    % A stimulus that can stimulate electrically using the StarStim device from
    % Neurelectrics.
    %
    %
    % Setup in NIC: (Once)
    %
    %  Go to Settings (under Protocol) and Activate TCP Server Markers and
    %  TimeStamp, provide the name 'Neurostim' for the Markers Lab
    %  Streaming layer 1.
    %
    %  Note that Markers (e.g. TrialStart) will not be saved if the name does
    %  not match 'Neurostim' (but on the neurostim side there is no way to detect this).
    % Your only cue that something is wrong is that you will not see
    % markers in the NIC window.
    %
    % A protocol (defined in the NIC) specifies which electrodes are
    % connected, which record EEG, and which stimulate. You select a protocol
    % by providing its name (case-sensitive) to the starstim plugin .
    %
    % Note that all stimluation parameters will be set here in
    % in the starstim matlab stimulus. The (single step) protocol should
    % set stim **currents to 0 muA**  and chose a very long duration.
    % This plugin will load the protocol, (which will record EEG but stimulate
    % at 0 currents) and then change stimulation parameters on the fly.
    %
    % Impedance checking in the NIC Gui interferes with the subsequent running
    % of a protocol from MatNIC  (Nov 2021). If you need to use the NIC GUI, be sure
    % % to restart it after performing manual impedance checks.  Also, NIC
    % will not measure impedances for channels with 0 current so a separate
    % protocol is needed to do z-checks. 
    % The recommended approach is to do z-check from nsGui, using the z Now
    % button. For this, specify the protocol to use (e.g. a protocol in
    % which all electrodes used in the experiment are marked as stimulation
    % electrodes; the current levels can be zero) , then select AC or DC
    % and press Z-Now. The z values will be stored in the data file for the
    % next experiment. 
    % 
    % If Z-Check is set to AC or DC , an impedance check is performed both
    % before the experiment starts and after it ends. Note that this would
    % be in addition to the Z Now button presses. 
    % 
    % So, the quickest way to start an experiment is to use the Z-now
    % button during electrode setup (for repeated measurements), then set
    % Z-type to None, and press the Go button. The only loss is the z
    % measurement at the end of the experiment.
    %
    % Filenaming convention for NIC output uses the name of the step in the
    % protocol. Leaving the step name blank creates cleaner file names
    % (YYYMMDDHHMMSS.subject.edf). This plugin creates a subdirectory with
    % the name of the Neurostim file to store the NIC output files (this
    % assumes Neurostim has access to the same folder as the machine running
    % the NIC; or at least a machine with the same name...).
    %
    % There are different modes to control stimulation, with increasing levels of
    % temporal and parameter control.  (.mode)
    % NIC:
    %  This ignores all current parameters specified in Neurostim; it
    %  starts the requested protocol before the start of the experiment,
    %  and then simply keeps running without changing anything (but while
    %  sending trial markers etc)
    %  
    % BLOCKED:
    %    Simplest mode: trigger the start of a named protocol in the first
    %   trial in a block in which .enabled =true and keep running until the
    %    last trial in that block.
    %
    % TRIAL:
    %   Start the rampup of the protocol before each .enabled=true trial,
    %   and ramp it down after each such trial.
    %
    % TIMED:
    %  Here stimulation starts in each .enabled=true trial at starstim.on
    %  and ends .duration ms later.
    %
    % EEGONLY:
    %   No stimulation, just EEG recording
    %
    % Stimulation Type and Parameters
    %   .transition  - time in ms of the ramp up/down  (at least 100 ms)
    %   .duration     - duration of stimulation (TIMED mode only)
    %   .type       - tACS, tDCS,tRNS
    %
    %   .amplitude (muA), .frequency (Hz) , .phase (deg) - tACS only :
    %                                       one value per channel. Integers only!
    %   .mean                           - tDCS only : one integer value per
    %   channel. Must add up to zero.
    %
    %   .zProtocol - Name of the protocol to use before (and after) the
    %   experiment to measure impedance.
    %    .impedanceType - AC, or DC, or NONE to skip z measurements
    %    before/after experiment.
    %
    %
    % In each mode , you can use sham stimulation (.sham =
    % true); this means that the protcol will ramp up and immediately down
    % again using the .transition duration.
    %
    % See startstimDemo for more details and examples
    %
    % PERFORMANCE:
    %  The NIC software, especially when it is actively stimulating, puts a
    %  heavy load on the CPU and, if running on the same machine as
    %  Neurostim, can lead to frequent framedrops (which, becaese it
    %  depends on stimulation, could correlate with an experimental
    %  design!). So it is highly recommended to run NIC on a separate
    %  machine. Connecting to it via TCP/IP is trivial (just provide the IP
    %  number or name of the NIC machine in the constructor)
    %
    % BK - Feb 2016, 2017
    % Nov - 2021 - Revisions to allow z-checks, and to avoid execution loops.

    properties (Constant)
        % Define  marker events to store in the NIC data file
        code   = containers.Map({'trialStart','rampUp','rampDown','trialStop','returnFromNIC','protocolStarted','stopProtocol','stimOnset'},{1,2,3,4,5,6,7,8})
    end


    properties (SetAccess =public, GetAccess=public)
        stim=false;
        impedanceType= 'None'; % Set to DC or AC to measure impedance at DC or xx Hz AC. None to not check
        NRCHANNELS = 8;  % nrChannels in your device.
        debug = false;
        verbose = false;


        % EEG parms that need fast acces (and therefore not a property)
        eegAfterTrial = []; % Function handle fun(eeg,time,starstimObject)
        eegAfterFrame = []; % Functiona handle fun(eeg,time,starstimObject)
        eegStore= false; % Store the eeg data in the starstim object.
        eegInit= false; % Set to true to initialize eeg stream before experiment (and do not wait until the first trial with non empty o.eegChannels)
    end

    properties (SetAccess=protected,GetAccess=public)
        NICVersion;
        matNICVersion;               
    end
    
    % Public Get, but set through functions or internally
    properties (SetAccess={?neurostim.plugin}, GetAccess= public)
        mustExit= false;
    end

    % Public Get, but set through functions or internally
    properties (Transient, SetAccess=protected, GetAccess= public)
        sock;               % Socket for communication with the host.
        markerStream;       % LSL stream to write markers in NIC

        isTimedStarted= false;
        isShamOn= false;

        activeProtocol='';
        tmr; % A timer

        lsl=[];  % The LsL library
        inlet=[];  % An LSL inlet
    end


    % Dependent properties
    properties (Dependent)
        status;        % Current status (queries the NIC)
        protocolStatus;    % Current protocol status (queries the NIC)
        isProtocolOn;
        isProtocolPaused;
        isConnected;
        eegStream;   %True if processing eeg here (afterTrial or afterFrame), or storing in cic).
    end

    methods % get/set dependent functions
        function v = get.eegStream(o)
            v =(~isempty(o.eegAfterTrial) || ~isempty(o.eegAfterFrame)  || o.eegStore)  && ~o.fake;
        end
        function v = get.isConnected(o)
            if isempty(o.sock)
                v = false;
            else
                [ret] = MatNICQueryStatus(o.sock);
                v = ret==0;
            end
        end
        function [v] = get.status(o)
            if o.fake
                v = ' Fake OK';
            else
                [~, v] = MatNICQueryStatus(o.sock);
                if isempty(v) || (isnumeric(v) && v==0)
                    v= 'error/unknown';
                end
            end
        end

        function v = get.protocolStatus(o)
            if o.fake
                v = ' Fake Protocol OK';
            else
                [~, v] = MatNICQueryStatusProtocol(o.sock);
                if isempty(v) || (isnumeric(v) && v==0)
                    v= 'error/unknown';
                end
            end
        end

        function v= get.isProtocolOn(o)
            if o.fake
                v =true;
            else
                stts = o.protocolStatus;
                if isempty(stts) || ~ischar(stts) || strcmpi(stts,'error/unknown')
                    v =false;
                else
                    v = ismember(stts,{'CODE_STATUS_PROTOCOL_RUNNING','CODE_STATUS_STIMULATION_FULL','CODE_STATUS_STIMULATION_RAMPUP','CODE_STATUS_EEG_ON'});
                    % Hacked soltion to the 'stimulation full' protocol
                    % status that impedance checks leave behind.
                    if strcmpi(stts,'CODE_STATUS_STIMULATION_FULL') && ...
                            (strcmpi(o.status,'CODE_STATUS_CHECK_IMPEDANCE_FISNISHED') || strcmpi(o.status,'CODE_STATUS_REMOTE_CONTROL_ALLOWED'))
                        % It is not really 'on'
                        % The firsr happens after a MatNIC triggered
                        % impedance check, the second after running a
                        % manual impedance chcek in NIC, and then unloading
                        % the protocol manually by clicking the edit
                        % button (which is a workaround to mix manual NIC
                        % control for pre-experiment checks, followed by
                        % neurostim control of the actual experiment).
                        v = false;
                    end
                end
            end

        end

        function v= get.isProtocolPaused(o)
            if o.fake
                v =true;
            else
                stts = o.protocolStatus;
                if isempty(stts) || ~ischar(stts)
                    v =true; % No protcol status means it is not running...??
                else
                    v = ismember(stts,{'CODE_STATUS_PROTOCOL_PAUSED', 'CODE_STATUS_IDLE'});
                end
            end
        end


    end

    methods % Public
        function verboseOutput(o,fun,inout)
            if o.verbose
                o.writeToFeed(sprintf('\t %s:%s \t %s \t %s\n',fun,inout,o.status,o.protocolStatus))
            end
        end
        function abort(o)
            stop(o)
        end
        function disp(o)
            fprintf('Starstim Host: %s  Status: %s',o.host,o.status);
        end

        % Destructor
        function delete(o)
            if o.fake
                return;
            end
            if o.mustExit
                onExit(o);
            end
        end
        % Constructor. Provide a handle to CIC, the Starstim hostname.
        % You can fake a NIC by specifying 'fake' as the hostname
        function [o] = starstim(c,hst)


            o=o@neurostim.stimulus(c,'starstim');
            if nargin <2
                hst = 'localhost';
            end

            o.addProperty('host',hst);
            o.addProperty('protocol',''); % Case Sensitive - must exist on host
            o.addProperty('fake',false);
            o.addProperty('z',NaN,'sticky',true);
            o.addProperty('zProtocol','','sticky',true); %THe protocol to be used for impedance checks.
            o.addProperty('type','tACS');%tACS, tDCS, tRNS
            o.addProperty('mode','BLOCKED');  % 'BLOCKED','TRIAL','TIMED','EEGONLY', 'NIC'
            o.addProperty('path',''); % Set to the folder on the starstim computer where data should be stored.
            % If path is empty, the path of the neurostim output file is
            % used (which may not exist on the remote starstim computer).
<<<<<<< HEAD
=======
            o.addProperty('experimentDuration',inf); % Time in ms to stop the experiment. 
            % Used only in NIC mode.Use this to match the neurostim
            % experiment duration to the protocol defined in NIC. The
            % duration is relative to the start of the protocol
>>>>>>> af88e552

            o.addProperty('amplitude',NaN);
            o.addProperty('mean',NaN);
            o.addProperty('phase',0);
            o.addProperty('transition',100);
            o.addProperty('frequency',NaN);
            o.addProperty('sham',false);
            o.addProperty('shamDuration',0); % 0 ms means rampup, and immediately ramp down.
            o.addProperty('enabled',true);
            o.addProperty('montage',ones(1,o.NRCHANNELS));%

            o.addProperty('tRNSFilter','off'); % Use this to limit tRNS to a specific band. See starstim.trnsFilter()
            o.addProperty('tRNSFilterParms',[]);

            o.addProperty('marker',''); % Used to log markers sent to NIC
            o.addProperty('flipTime',[]); % USed to record fliptimes in logOnset function


            o.addProperty('eegChannels',[]); % Default to no EEG.
            o.addProperty('eegMaxBuffered',360);% Samples in seconds in buffer.
            o.addProperty('eegRecover',true);  % Try to recover lost connections
            o.addProperty('eegChunkSize',0); % nr samples per chunk (0 = use senders default)
            o.addProperty('eeg',[]); % Collects eeg data per pull (but only if eegStore ==true)
            o.addProperty('eegTime',[])% Starstim time corresponding to eeg data.

            
        end            


        function beforeExperiment(o)

            v = which('MatNICVersion');
            if isempty(v) && ~o.fake
                error('The MatNIC library is not on your Matlab path');
            end

            %% Remove straggling timers
            timrs = timerfind('name','starstim.timer');
            if ~isempty(timrs)
                o.writeToFeed('Deleting timer stragglers.... last experiment not terminated propertly?');
                delete(timrs)
            end
            o.tmr= timer('name','starstim.timer');

            %% Connect to host - check some prerequisites/setup
            if o.fake
                o.writeToFeed(['Starstim connected to ' o.host]);
            else
                if ~o.isConnected
                    % The object may already have a connection (from the
                    % z-Now button in the gui), if not; try to connect now.
                    [ret, ~, o.sock] = MatNICConnect(o.host);
                    checkFatalError(o,ret,['Connect to ',o.host]);
                end
                o.mustExit = true;

                % This only makes sense if both the Neurostim computer and
                % the NIC computer have access to the same path. Otherwise
                % NIC will complain...
                if isempty(o.path)
                    pth = o.cic.fullFile; % This is without the extension
                    if ~exist(pth,'dir')
                        mkdir(pth);
                    end
                else
                    pth = o.path;
                end

                ret  = MatNICConfigurePathFile (pth, o.sock); % Specify target directory
                checkFatalError(o,ret,['Set PathFile to ' pth]);
                % File format : % YYYYMMDD_[subject].edf
                % Always generate .easy file, and edf file (NIC requires
                % it), and generate .stim when stimulating.
                % Change in 4.07:
                % patientName, recordEasy, recordNedf, recordSD, recordEDF,
                % socket  (no more STIM file)
                ret = MatNICConfigureFileNameAndTypes(o.cic.subject,true,true,false,true,o.sock);
                checkFatalError(o,ret,'Set FileNameAndTypes');
                [ret,o.markerStream] = MatNICMarkerConnectLSL('Neurostim');
                checkFatalError(o,ret,'Enable the Neurostim Marker Stream in NIC');

                key = keys(o.code);
                vals = values(o.code);
                for i=1:length(o.code)
                    [ret] = MatNICConfigureMarkers (key{i}, vals{i}, o.sock);
                    checkFatalError(o,ret,['Define marker: ' key{i}]);
                end
                protocolSet = MatNICProtocolSet();
                o.matNICVersion = protocolSet('MATNIC_VERSION');
            end

            unloadProtocol(o); % Remove whatever is loaded currently (if anything)
            if ~strcmpi(o.impedanceType,'NONE')
                impedance(o); % Measure and store the impedance.
            end

            % Prepare for EEG reading
            if (~isempty(o.eegChannels) || o.eegInit) && o.eegStream
                openEegStream(o);
            end

        end

        function openEegStream(o)
            o.verboseOutput('openEegStream','entry')
            % This will do nothing if the stream is already open, but
            % create a stream otherwise.
            if isempty(o.lsl)
                o.lsl = lsl_loadlib;
            end

            if isempty(o.inlet)
                stream = lsl_resolve_byprop(o.lsl,'type','EEG');
                if isempty(stream)
                    allLsl = lsl_resolve_all(o.lsl);
                    if ~isempty(allLsl)
                        str = strjoin(cellfun(@(x) (string([x.type ':' x.name ' '])),allLsl));
                    else
                        str = 'No LSL streams found';
                    end
                    o.cic.error('STOPEXPERIMENT',sprintf('No EEG stream found. (%s)',str));
                else
                    o.inlet = lsl_inlet(stream{1},o.eegMaxBuffered,o.eegChunkSize,double(o.eegRecover));
                    o.inlet.open_stream;% Start buffering
                end
            end
            o.verboseOutput('openEegStream','exit')
        end

        function loadProtocol(o)
            o.verboseOutput('loadProtocol','entry')
            if o.fake
                o.activeProtocol = o.protocol;
            else
                % Load the protocol
                ret = MatNICLoadProtocol(o.protocol,o.sock);
                checkFatalError(o,ret,['Load protocol ' o.protocol ]);
                o.activeProtocol = o.protocol;
            end
            o.verboseOutput('loadProtocol','exit')
        end

        function unloadProtocol(o)
            o.verboseOutput('unloadProtocol','entry')
            if o.fake;return;end
            if ~ismember(o.protocolStatus,{'CODE_STATUS_IDLE','error/unknown'})
                ret = MatNICUnloadProtocol(o.sock);
                switch (ret)
                    case -6
                        % Already unloaded
                        ret =0;
                    case -8
                        % protocol running.  abort then try again
                        MatNICAbortProtocol(o.sock);
                        ret = MatNICUnloadProtocol(o.sock);
                    case -7
                        % Impedance check running. Abort, then try again
                        MatNICAbortManualCheckImpedances(o.sock);
                        ret = MatNICUnloadProtocol(o.sock);
                    case  0
                        % All good
                    otherwise

                end
                if ret==0
                    o.activeProtocol ='';
                end
                checkFatalError(o,ret,'Unload protocol');
            end
            o.verboseOutput('unloadProtocol','exit')
        end




        function beforeTrial(o)
            if isempty(o.protocol)
                o.cic.error('STOPEXPERIMENT','The Starstim plugin requires a protocol to be specified');
                return;
            end
            %% Load the protocol if it has changed
            if ~strcmpi(o.protocol,o.activeProtocol)
                stop(o);
                unloadProtocol(o);
                loadProtocol(o);              
                start(o);  % Start it (protocols should have zero current and a long duration)
            end

            if ~hasValidParameters(o)
                return;
            end

            %% Open eeg stream if necessary
            if ~isempty(o.eegChannels) && o.eegStream
                openEegStream(o); % This will do nothing if the stream is already open
            end
            sendMarker(o,'trialStart'); % Mark in Starstim data file


            %% Depending on the mode, do something
            switch upper(o.mode)
                case 'BLOCKED'
                    % Starts before the first trial in a block
                    if o.cic.blockTrial ==1 && o.enabled
                        rampUp(o);
                    end
                case 'TRIAL'
                    if o.enabled
                        rampUp(o);
                    end
                case 'TIMED'
<<<<<<< HEAD

                case 'EEGONLY'
                    % Do nothing

=======
                    % Do nothing
                case 'EEGONLY'
                    % Do nothing
                case 'NIC'
                    % Do nothing
>>>>>>> af88e552
                otherwise
                    o.cic.error('STOPEXPERIMENT',['Unknown starstim mode :' o.mode]);
            end


        end

        function beforeFrame(o)
            % ******* DEVELOPER NOTE ****************
            % When adding more complex , timed modes of stimulation, take
            % care to ensure current conservation. This is tricky
            % especially when ussing the MatNICOnlinetACSChange function
            % which applies frequency and phase changes immediately, and
            % then ramps the amplitude (best not to use that one).

            switch upper(o.mode)
                case {'BLOCKED','TRIAL'}
                    % These modes do not change stimulation within a
                    % trial/block - nothing to do.
                case 'TIMED'
                    % Single shot start
                    %                     ret =0;
                    if o.isTimedStarted
                        % Started this trial. Nothing to do.
                    elseif strcmpi(o.tmr.Running,'On')
                        % Not started this trial but still running from a
                        % previous start. Deal with this by stopping the
                        % old one, waiting until it is zero, then starting
                        % the new one.  all in a busy wait...?
                        o.writeToFeed('Oh Oh Stim commands overlap... ');
                    else
                        rampUp(o,o.duration);
                        o.isTimedStarted = true;
                    end
                case 'EEGONLY'
                    %Do nothing
                case 'NIC'
                    % Do nothing
                otherwise
                    o.cic.error('STOPEXPERIMENT',['Unknown starstim mode :' o.mode]);
            end
        end

        %function afterFrame(o)
        %handleEeg(o,o.eegAfterFrame); DISABLED FOR NOW - not likely to be fast enough... need some pacer.
        %end
<<<<<<< HEAD
        function afterBlock(o)
            switch upper(o.mode)
                case 'BLOCKED'
                    if o.enabled
=======

        function afterBlock(o)
            switch upper(o.mode)
                case 'BLOCKED'
                    if o.enabled && ~o.sham
>>>>>>> af88e552
                        rampDown(o);
                    end
                otherwise
                    %Nothing to do
            end
        end
        
        function afterTrial(o)
            switch upper(o.mode)
                case 'BLOCKED'
                    %Nothing to do
                case 'TRIAL'
                    if ~o.sham
                        % Rampdown unless this is a sham trial (which has a rampdown scheduled)
                        rampDown(o);
                    end
                case 'TIMED'
                    o.isTimedStarted =false;
                case 'EEGONLY'
                    %nothing to do
                case 'NIC'
                    % Check whether it is time to end the experiment
                    [~,~,~,startTime]  = get(o.prms.marker,'dataIsMember',o.code('protocolStarted'));
                    if ~isempty(startTime) && neurostim.cic.clockTime > max(startTime)+o.experimentDuration
                        o.writeToFeed(sprintf('Time is up (%2.2f min)',o.experimentDuration/60000));
                        endExperiment(o.cic);   
                    end
                otherwise
                    o.cic.error('STOPEXPERIMENT',['Unknown starstim mode :' o.mode]);
            end

            % Send a trial start marker to the NIC
            sendMarker(o,'trialStop');
            handleEeg(o,o.eegAfterTrial);
        end


        function handleEeg(o,fun)
            % fun is a function_handle : either o.eegAfterTrial or
            % o.eegAfterFrame
            if isempty(o.eegChannels) || isempty(fun) 
                % Nothing to do
                return;
            end

            if o.fake
                nrSamples= 1000;
                nrChannels = numel(o.eegChannels);
                tmpEeg = rand([nrSamples nrChannels]);
                time = (0:(nrSamples-1))';
            elseif isempty(o.inlet)
                % Allow graceful exit
                o.writeToFeed('No EEG inlet...fake EEG');
                tmpEeg = [];
            else
                [tmpEeg,time] = o.inlet.pull_chunk;
                tmpEeg = tmpEeg(o.eegChannels,:)';
                time = time';
            end

            [nrSamples,nrChannels] = size(tmpEeg);
            if nrSamples ==0
                o.writeToFeed('No EEG Data received....?');
                tmpEeg = nan(1,nrChannels);
                time = nan;
            end


            if ~isempty(fun)
                try
                    fun(tmpEeg,time,o); % [nrSamples nrChannels]
                catch me
                    o.writeToFeed('The eeg analysis function failed');
                    me.message
                end
            end
            if o.eegStore
                o.eeg  = tmpEeg;
                o.eegTime = time;
            end
        end

        function afterExperiment(o)

            if isvalid(o.tmr)
                o.tmr.stop; % Stop the timer
            end

            switch upper(o.mode)            
                case 'EEGONLY'
                    %Nothing to do
                case 'NIC'
                    % Rely on NIC to handle the rampdown
                otherwise
                    rampDown(o); % Just to be sure (inc case the experiment was terminated early)..
            end

            
            % Always stop the protocol if it is still runnning
            if ~strcmpi(o.protocolStatus,'CODE_STATUS_IDLE')
                stop(o);
            end


            % Perform z-check ('ac', or 'dc' type)            
            if ~strcmpi(o.impedanceType,'NONE')
                impedance(o); % Measure and store the impedance.
            end
            unloadProtocol(o);

            if o.fake
                o.writeToFeed('Closing Markerstream');
            else
                if ~isempty(o.inlet)
                    o.inlet.close_stream;
                    o.inlet = []; % Force a delete
                end
<<<<<<< HEAD

                MatNICMarkerCloseLSL(o.markerStream);
                o.markerStream = [];

                close(o)
            end
            o.writeToFeed('Stimulation done. Connection with Starstim closed');

=======
                MatNICMarkerCloseLSL(o.markerStream);
                o.markerStream = [];
                close(o)
            end
            o.writeToFeed('Stimulation done. Connection with Starstim closed');
>>>>>>> af88e552
        end

    end



    methods (Access=protected)


        function sendMarker(o,m)

            if o.fake
                ret =0;                
            else
                ret = MatNICMarkerSendLSL(o.code(m),o.markerStream);                                
            end
            o.marker = o.code(m); % Log it
            checkFatalError(o,ret,['Deliver marker ' m]);
        end

        function v = perChannel(o,v)
            if isscalar(v)
                v = v*o.montage;
            end
        end

        %% Stimulation Control

        % Based on current parameters; ramp up the current. If this is a
        % sham mode, define a timer that will ramp down again.
        function rampUp(o,peakLevelDuration)
            if nargin<2
                peakLevelDuration =Inf;
            end

            waitFor(o,'PROTOCOL',{'CODE_STATUS_STIMULATION_FULL','CODE_STATUS_IDLE'});
            sendMarker(o,'rampUp');
            tSendUp = GetSecs;
            switch upper(o.type)
                case 'TACS'
                    msg{1} = sprintf('Ramping tACS up in %d ms to:',o.transition);
                    msg{2} = sprintf('\tCh#%d',1:o.NRCHANNELS);
                    msg{3} = sprintf('\t%d mA',perChannel(o,o.amplitude));
                    msg{4} = sprintf('\t%d Hz',perChannel(o,o.frequency));
                    msg{5} = sprintf('\t%d o ',perChannel(o,o.phase));
                    if o.fake
                        ret = 0;
                    else
                        % Note that this command sets freq and phase
                        % immediately and then ramps the amplitude. This
                        % only makes sense for ramping up from zero amplitude,
                        % hence it use here in the rampUp
                        [ret] = MatNICOnlinetACSChange(perChannel(o,o.amplitude), perChannel(o,o.frequency), perChannel(o,o.phase), o.NRCHANNELS, o.transition, o.sock);
                    end
                case 'TDCS'
                    msg{1} = sprintf('Ramping tDCS up in %d ms to:',o.transition);
                    msg{2} = sprintf('\tCh#%d',1:o.NRCHANNELS);
                    msg{3} = sprintf('\t%d mA',o.mean);
                    if o.fake
                        ret =0;
                    else
                        [ret] = MatNICOnlineAtdcsChange(perChannel(o,o.mean), o.NRCHANNELS, o.transition, o.sock);
                    end
                case 'TRNS'
                    msg{1} = sprintf('Turning on tRNS');
                    msg{2} = sprintf('\tCh#%d',1:o.NRCHANNELS);
                    msg{3} = sprintf('\t%d mA',o.amplitude);
                    setFilterTrns(o,true);
                    if o.fake
                        ret = 0;
                    else
                        [ret] = MatNICOnlineAtrnsChange(perChannel(o,o.amplitude), o.NRCHANNELS, o.sock);
                    end
                otherwise
                    ret= -100;
                    msg = ['Unknown stimulation type : ' o.type];
            end
            checkFatalError(o,ret,msg);
            sendMarker(o,'returnFromNIC'); % Confirm MatNICOnline completed (debuggin timing issues).
            waitFor(o,'PROTOCOL','CODE_STATUS_STIMULATION_FULL');
            tReachedPeak = GetSecs;          
            if o.sham
                peakLevelDuration =o.shamDuration;
            end

<<<<<<< HEAD
            % Schedule the rampDown. Assuming that this line is executed
            % immediately after sending the rampup command to Starstim.
=======
            % Schedule the rampDown. 
>>>>>>> af88e552
            if isfinite(peakLevelDuration)
                % I'm not sure waitFor(CODE_STATUS_STIMULATION_FULL) always
                % works with starstim; it seems as if this status is returend even
                % before the transition is complete. (and in Fake mode it returns immediately) 
                % Make sure the scheduled rampDown delay is never shorter than the
                % transition time.
                additionalDelay  = max(0,o.transition - (tReachedPeak-tSendUp));
                off  = @(timr,events,obj,tPeak) (rampDown(obj,tPeak));
                o.tmr.StartDelay = round(additionalDelay + peakLevelDuration)/1000; %\ seconds
                o.tmr.ExecutionMode='SingleShot';
                o.tmr.TimerFcn = {off,o,tReachedPeak};
                start(o.tmr);
            end

        end


        function rampDown(o,tScheduled)
            waitFor(o,'PROTOCOL',{'CODE_STATUS_STIMULATION_FULL','CODE_STATUS_IDLE'});
            if nargin ==2
                timeAtPeak = 1000*(GetSecs-tScheduled);
            else
                timeAtPeak = 0;
            end               
            sendMarker(o,'rampDown');
            if o.fake
                ret=0;
            else
                switch upper(o.type)
                    case 'TACS'
                        % USe this instaed of the MatNICOnlinetACSChange function: the latter changes e
                        %frequency and phase immediately, but ramps down the amplitude... that can never be current-conserved
                        %and Starstim will dump exccess current through the
                        % DRL (or CMS), which can cause a slap to the face...
                        [ret] = MatNICOnlineAtacsChange(zeros(1,o.NRCHANNELS), o.NRCHANNELS, o.transition, o.sock);
                    case 'TDCS'
                        [ret] = MatNICOnlineAtdcsChange(zeros(1,o.NRCHANNELS), o.NRCHANNELS, o.transition, o.sock);
                    case 'TRNS'
                        [ret] = MatNICOnlineAtrnsChange(zeros(1,o.NRCHANNELS), o.NRCHANNELS, o.sock);
                        setFilterTrns(o,false); % Remove filter.
                    otherwise
                        o.cic.error('STOPEXPERIMENT',['Unknown stimulation type : ' o.type]);
                        ret= -1;
                end
            end
            checkFatalError(o,ret,sprintf('%s DownRamp (Transition: %d, peakTime %f)',o.type,o.transition,timeAtPeak));
            sendMarker(o,'returnFromNIC'); % Confirm MatNICOnline completed (debuggin timing issues).
        end


        %% Protocol start/pause/stop
        % Note that this stops stim as well as EEG. So in most usage this
        % is started once and stopped at the end fo the experiment.
        function start(o)
            o.verboseOutput('start','entry')
            % Start the current protocol.
            if o.fake
                ret = 0;
            else
                ret = MatNICStartProtocol(o.sock);
                switch (ret)
                    case 0
                        % All good.
                    case -10
                        % Already runnning
                        ret =0;
                    otherwise
                        %Nothind to do (fails below)
                end
                waitFor(o,'PROTOCOL',{'CODE_STATUS_STIMULATION_FULL','CODE_STATUS_EEG_ON'});
                % This waitFor is slow, and adds at least 1s to
                % the startup, but at least we're in a defined
                % state after the wait.
                % else already started
            end
            checkFatalError(o,ret,['Start protocol ' o.protocol ]);
            sendMarker(o,'protocolStarted');
            o.verboseOutput('start','exit')
        end



        function stop(o)
            % Stop the current protocol
            o.verboseOutput('stop','entry')
            sendMarker(o,'stopProtocol');
            if o.fake
                ret  = 0;
            elseif o.isProtocolOn
                ret = MatNICAbortProtocol(o.sock);
                if ret==-2 
                    % stopped
                    ret =0;
                else
                   % Some error
                end
                waitFor(o,'PROTOCOL',{'CODE_STATUS_PROTOCOL_ABORTED','CODE_STATUS_IDLE'});% Either of these is fine
            else
                % Nothing to do
                ret = 0;
            end
            checkFatalError(o,ret,['Stop protocol ' o.protocol ]);
            o.verboseOutput('stop','exit')
        end

        function pause(o)
            o.verboseOutput('pause','entry')
            % Pause the current protocol
            if o.fake
                ret = 0;                
            else
                ret = MatNICPauseProtocol(o.sock);
                if ret == -6
                    % Already paused
                    ret = 0;
                else
                    %Some error 
                end
                waitFor(o,'PROTOCOL','CODE_STATUS_IDLE');
            end
            checkFatalError(o,ret,['Pause protocol ' o.protocol s]);
            o.verboseOutput('pause','exit')
        end



        function impedance(o)
            % Measure and store impedance.
            % One problem with this impedance check is that, once it
            % completes, the status is CODE_STATUS_STIMULATION_FULL ; that caused
            % problems for some of the sanity checks in th code, but we try
            % to detect this now and proceed as if no stimuation is being
            % applied.

            if o.fake
                impedance = rand;
                ret = 0;
            elseif strcmpi(o.impedanceType,'NONE')
                % Only reading impedance that may or may not have been measured manually
                [ret,impedance] = MatNICGetImpedance(o.sock);
            else
                % Use the static function that is also used by zNow button in nsGui
                [ret,impedance] = neurostim.stimuli.starstim.manualImpedanceCheck(o.zProtocol,o.impedanceType,o.sock);
            end
            checkNonFatalError(o,ret,['zProtocol: ' o.zProtocol ' - '  o.impedanceType  ' z check : [' num2str(impedance(:)'/1000,2) '] kOhm']);
            o.z = impedance;  % Update the impedance.
        end

        function checkFatalError(o,ret,msg)
            if ret<0
                onExit(o);
                o.writeToFeed(['FATAL ERROR:' msg ' Status:' o.status ' ProtocolStatus: ' o.protocolStatus]);
                o.cic.error('STOPEXPERIMENT','StarStim generated a fatal error');
            elseif o.verbose
                o.writeToFeed(['SUCCESS: ' msg ' Status:' o.status ' ProtocolStatus: ' o.protocolStatus]);
            end
        end

        function checkNonFatalError(o,ret,msg)
            if ret<0
                o.writeToFeed(['NONFATAL ERROR:' msg ' Status:' o.status ' ProtocolStatus: ' o.protocolStatus]);
            elseif o.verbose
                o.writeToFeed(['SUCCESS: ' msg ' Status:' o.status ' ProtocolStatus: ' o.protocolStatus]);
            end
        end

        function onExit(o)
            if o.mustExit
                MatNICAbortProtocol(o.sock);
                timrs = timerfind('name','starstim.timer');
                if ~isempty(timrs)
                    delete(timrs)
                end
                MatNICUnloadProtocol(o.sock)
                close(o)
            end
            o.mustExit = false;
        end


        function waitFor(o,protocolOrStatus,varargin)
            % busy-wait for a sequence of status events.
            % waitFor(o,'a','b') first waits for a then for b
            % waitFor(o,{'a','b'}) waits for either a or b to occur

            cntr =1;
            nrInSequence = numel(varargin);
            TIMEOUT = 5;
            tic;
            while (cntr<=nrInSequence && ~o.fake)
                switch upper(protocolOrStatus)
                    case 'PROTOCOL'
                        nowStatus= o.protocolStatus;
                    case 'STATUS'
                        nowStatus = o.status;
                    otherwise
                        error('Unknonw mode')
                end

                if any(strcmpi(nowStatus,varargin{cntr}))
                    cntr= cntr+1;
                end
                pause(0.025); % Check status every 25 ms.
                if toc> TIMEOUT
                    if iscell(varargin{cntr})
                        stts = [varargin{cntr}{:}];
                    else
                        stts = varargin{cntr};
                    end
                    o.writeToFeed(['Waiting for ' stts ' timed out']);
                    o.writeToFeed(['Last protocol status was ' o.protocolStatus ]);
                    break;
                end
            end
            % disp([varargin{end} ' : ' num2str(toc) 's']);
        end

        function  ok = hasValidParameters(o)
            ok = true;
<<<<<<< HEAD

=======
            if strcmpi(o.mode,'NIC')
                % Just doing what the NIC GUI plans. Always valid
                return;
            end
>>>>>>> af88e552
            % Floating point values result in zero current being applied by
            % Starstim. Flag an error.
            if any(~isnan(o.amplitude) & (round(o.amplitude) ~=o.amplitude & o.amplitude <=2000 & o.amplitude >=0))
                o.cic.error('STOPEXPERIMENT',['AC Amplitudes must be integer values (in micro ampere [0 2000]). Please correct:' num2str(o.amplitude)]);
                ok = false;
            end

            if any(~isnan(o.phase) & (round(o.phase) ~=o.phase | o.phase <0 | o.phase >359))
                o.cic.error('STOPEXPERIMENT',['AC phase must be integer values [0 359]. Please correct:' num2str(o.phase)]);
                ok = false;
            end


            if any(~isnan(o.frequency) & (round(o.frequency) ~=o.frequency | o.frequency <0))
                o.cic.error('STOPEXPERIMENT',['AC frequency must be integer values (in Hz  and >0). Please correct:' num2str(o.frequency)]);
                ok = false;
            end


            if any(~isnan(o.mean) & (round(o.mean) ~=o.mean & o.mean <=2000 & o.mean >=-2000))
                o.cic.error('STOPEXPERIMENT',['DC Mean Current must be integer values (in micro ampere [-2000 2000]). Please correct:' num2str(o.mean)]);
                ok = false;
            end


            %% Check current conservation.

            minF = max(o.frequency,0.01); % Lowest frequency 0.01Hz.
            t = repmat((0:0.1:(1/minF))',[1 o.NRCHANNELS]); % One cycle for all.
            nrT = size(t,1);
            acCurrent = repmat(perChannel(o,o.amplitude),[nrT 1]).*sin(pi/180*repmat(perChannel(o,o.phase),[nrT 1]) + 2*pi*t.*repmat(perChannel(o,o.frequency),[nrT,1]));
            currentThreshold = 1;% 1 muA excess is probably an error
            if any(abs(sum(acCurrent,2))>currentThreshold)
                o.cic.error('STOPEXPERIMENT','AC Current not conserved. Please check starstim.amplitude , .frequency , and .phase numbers');
                ok = false;
            end

            dcCurrent = sum(perChannel(o,o.mean));
            if dcCurrent> currentThreshold
                o.cic.error('STOPEXPERIMENT','DC Current not conserved. Please check starstim.mean');
                ok = false;
            end
        end

        function close(o)
            % Close connection with NIC
            if isa(o.sock,'java.net.Socket')
                close(o.sock)
                %else probably failed to create a sock...or fake
            end
        end

        function setFilterTrns(o,enable)
            if enable
                switch upper(o.tRNSFilter)
                    case 'OFF'
                        setFilterTrns(o,false);
                        return;
                    case 'ALPHA'
                        param1 = o.tRNSFilterParms(1);
                        param2 = 0; % Not used.
                    case 'LOW'
                        param1 = o.tRNSFilterParms(1);
                        param2 = 0; % Not used.
                    case 'HIGH'
                        param1 = o.tRNSFilterParms(1);
                        param2 = 0; % Not used.
                    case 'BANDPASS'
                        param1 = o.tRNSFilterParms(1);
                        param2 = o.tRNSFilterParms(2);
                end
                if o.fake
                    ret= 0; 
                else
                    ret = MatNICEnableTRNSFilter(o.tRNSFilter,param1,param2,o.sock);                    
                end
                checkFatalError(o,ret,sprintf('Set tRNS filter to %s with parameters [%3.2f %3.2f]',o.tRNSFilter,param1,param2));
            else
                if o.fake
                    ret= 0;
                else
                    [ret] = MatNICDisableTRNSFilter (o.sock);                    
                end
                checkFatalError(o,ret,'Disable tRNS filter');
            end
        end
    end

    methods (Static)
        % Classdef has changed over time; fix backward compatibility here.
        % This cannot be replaced with a generic plugin.loadoj as that function
        % will not know what kind of object Matlab just tried to load.
        function o= loadobj(o)
            if isstruct(o)
                % This saved object did not match the current classdef.
                % Create a current class def
                current = neurostim.stimuli.starstim(neurostim.cic('fromFile',true)); % Create current
                % And use this to update the old one:
                o = neurostim.plugin.updateClassDef(o,current);  % This updating is generic or all plugins
            end
            o.mustExit = false; % No active connection on load, so no need to exit.
        end

        function logOnset(s,flipTime)
            % This function sends a message to NIC to indicate that
            % a stimulus (s) just appeared on the screen (i.e. first frame flip)
            % I use a static function to make the notation easier for the
            % user, but by using CIC I nevertheless make use of the (only)
            % starstim object that is currently loaded.
            % INPUT
            % s =  stimulus that generated the onset event.
            % startTime = flipTime in clocktime (i.e. not relative to the
            % trial)
            s.cic.starstim.flipTime = flipTime;
            sendMarker(s.cic.starstim,'stimOnset'); % Send a marker to NIC.
        end


    end


    %% GUI Functions
    methods (Access= public)
        function guiSet(o,parms)
            %The nsGui calls this just before the experiment starts;
            % o = eyelink plugin
            % p = struct with settings for each of the elements in the
            % guiLayout, named after the Tag property
            %
            if strcmpi(parms.onOffFakeKnob,'Fake')
                o.fake=true;
            else
                o.fake =false;
            end
            o.host = parms.Host;
            o.impedanceType= parms.zType;
            o.verbose = parms.Verbose;
            if ~isempty(parms.zProtocol)
                o.zProtocol = parms.zProtocol;
            end
            if ~isempty(parms.ZNow.UserData)
                % The user has already connected to starstim with the ZNow
                % button. Re-use the socket and store the last measurement.
                if  o.fake
                    o.z = NaN;
                else
                    o.sock =  parms.ZNow.UserData.socket;
                    o.z = parms.ZNow.UserData.z;
                    if MatNICQueryStatus(o.sock)<0
                        o.writeToFeed('Could not connect to Starstim. Device disconnected?  Trying to reconnect.')
                        o.sock = []; % Force a reconnection
                    end
                end
            end
        end
    end

    methods (Static)

        function guiLayout(p)
            % Add plugin specific elements

            % HOST
            h = uilabel(p);
            h.HorizontalAlignment = 'left';
            h.VerticalAlignment = 'bottom';
            h.Position = [110 39 30 22];
            h.Text = 'Host';
            h = uieditfield(p, 'text','Tag','Host');
            h.Position = [110 17 150 22];

            % Perform Z-Check beforeExperiment
            h = uilabel(p);
            h.HorizontalAlignment = 'left';
            h.VerticalAlignment = 'bottom';
            h.Position = [270 39 90 22];
            h.Text = 'Z-Check';


            % Pick Z-type
            h = uidropdown(p,'Tag','zType','Items',{'None','AC','DC'});
            h.Position = [270 17 40 20];
            h.Tooltip = 'Select to perform a z-check before the first trial';

            % Specify zProtocol
            h = uilabel(p);
            h.HorizontalAlignment = 'left';
            h.VerticalAlignment = 'bottom';
            h.Position = [320 39 150 22];
            h.Text = 'Z-Protocol';
            h = uieditfield(p, 'text','Tag','zProtocol');
            h.Position = [320 17 150 22];
            h.Tooltip = 'Protocol to use for Z-checks with Z Now and before experiment starts.';

            % Button to do manual z-check
            h =uibutton(p,'push','Text','Z Now','Tag','ZNow','ButtonPushedFcn',@(btn,evt) neurostim.stimuli.starstim.zNowButtonClick(btn,p));
            h.Position  = [475 17 50 20];
            h.Tooltip = 'Press to perform a manual Z-check now';

            % Button to do manual z-check
            h =uicheckbox(p,'Text','Verbose','Tag','Verbose');
            h.Position  = [530 17 50 20];
            h.Tooltip = 'Check to show debugging output on the command line';

        end

        function zNowButtonClick(btn,pnl)
            % Make a direct connection (i.e. without using the starstim
            % object code) to start an impedance check.
            % This is meant for initial cap setup, as a replacement for the
            % button in the NIC gui, which is incompatible with the way we
            % interact with the device (protocol is loaded and the status is STIMULATION_FULL after the z-check in NIC).
            %
            % If this function has been used, then opon starting an actual experiment,
            %  the last z-values are stored in the starstim object(see
            %  guiSet) and the connection with the device is re-used.
            %
            % BK -  November 2021

            debug= false; %#ok<*UNRCH>
            parms = nsGui.getParms(pnl);
            if isempty(btn.UserData) ||     MatNICQueryStatus (btn.UserData.socket) ~=0
                % Try to connect
                if debug
                    fprintf('Connecting to %s\n',parms.Host);
                    ret = 0; socket= 0;
                else
                    [ret, status, socket] = MatNICConnect (parms.Host);
                end
                if ret==0
                    btn.UserData = struct('socket',socket,'z',nan);
                else
                    errordlg(sprintf('Could not connect to %s (Status: %s)\n',parms.host,status),'Z Now','modal');
                end
            else
                socket= btn.UserData.socket;
            end

            if ~strcmpi(parms.zType,'NONE') || isempty(parms.zProtocol)
                if debug
                    fprintf('Measuring z now....\n');
                    ret=0;z=rand(1,8)*10000;
                else
                    % Call the static function.
                    [ret,btn.UserData.z] = neurostim.stimuli.starstim.manualImpedanceCheck(parms.zProtocol,parms.zType,socket);
                end
                if ret==0
                    msgbox(char([parms.Host ' - Z (' parms.zType '):'], [ '[' num2str(btn.UserData.z(:)'/1e3,2) '] kOhm']),'Z Now');
                else
                    errordlg(sprintf('Z Measurement failed (Protocol: %s)',parms.zProtocol),'Z Now','modal');
                end
            else
                msgbox('Pick an impedance type (AC/DC) from the drop-down and specify a zProtocol.','Z Now');
            end
        end

        %  A function to perform zCheck with a specified protocol and
        %  type. Static function so that it can be used by the gui and by
        %  the object in beforeExperiment. Note that this unloads the
        %  current protocol and replaces with zProt.
        %  So use beforeExperiment or afterExperiment
        %  only.
        function [ret,z] = manualImpedanceCheck(zProt,zType,sock)
            if  isempty(zProt)
                warning('No z-Protocol specified');
                ret=-1;z=NaN;
                return
            end

            fprintf('*** Starting Impedance Check. Please wait. *** \n')
            MatNICUnloadProtocol(sock);
            MatNICLoadProtocol(zProt, sock);
            [~, z] = MatNICManualImpedance(zType, sock);
            [ret] = MatNICLoadProtocol(zProt, sock);
            fprintf('*** Completed Impedance Check.             *** \n')
        end
    end


end<|MERGE_RESOLUTION|>--- conflicted
+++ resolved
@@ -287,13 +287,10 @@
             o.addProperty('path',''); % Set to the folder on the starstim computer where data should be stored.
             % If path is empty, the path of the neurostim output file is
             % used (which may not exist on the remote starstim computer).
-<<<<<<< HEAD
-=======
             o.addProperty('experimentDuration',inf); % Time in ms to stop the experiment. 
             % Used only in NIC mode.Use this to match the neurostim
             % experiment duration to the protocol defined in NIC. The
             % duration is relative to the start of the protocol
->>>>>>> af88e552
 
             o.addProperty('amplitude',NaN);
             o.addProperty('mean',NaN);
@@ -505,18 +502,11 @@
                         rampUp(o);
                     end
                 case 'TIMED'
-<<<<<<< HEAD
-
-                case 'EEGONLY'
-                    % Do nothing
-
-=======
                     % Do nothing
                 case 'EEGONLY'
                     % Do nothing
                 case 'NIC'
                     % Do nothing
->>>>>>> af88e552
                 otherwise
                     o.cic.error('STOPEXPERIMENT',['Unknown starstim mode :' o.mode]);
             end
@@ -563,18 +553,11 @@
         %function afterFrame(o)
         %handleEeg(o,o.eegAfterFrame); DISABLED FOR NOW - not likely to be fast enough... need some pacer.
         %end
-<<<<<<< HEAD
-        function afterBlock(o)
-            switch upper(o.mode)
-                case 'BLOCKED'
-                    if o.enabled
-=======
 
         function afterBlock(o)
             switch upper(o.mode)
                 case 'BLOCKED'
                     if o.enabled && ~o.sham
->>>>>>> af88e552
                         rampDown(o);
                     end
                 otherwise
@@ -692,22 +675,11 @@
                     o.inlet.close_stream;
                     o.inlet = []; % Force a delete
                 end
-<<<<<<< HEAD
-
-                MatNICMarkerCloseLSL(o.markerStream);
-                o.markerStream = [];
-
-                close(o)
-            end
-            o.writeToFeed('Stimulation done. Connection with Starstim closed');
-
-=======
                 MatNICMarkerCloseLSL(o.markerStream);
                 o.markerStream = [];
                 close(o)
             end
             o.writeToFeed('Stimulation done. Connection with Starstim closed');
->>>>>>> af88e552
         end
 
     end
@@ -793,12 +765,7 @@
                 peakLevelDuration =o.shamDuration;
             end
 
-<<<<<<< HEAD
-            % Schedule the rampDown. Assuming that this line is executed
-            % immediately after sending the rampup command to Starstim.
-=======
             % Schedule the rampDown. 
->>>>>>> af88e552
             if isfinite(peakLevelDuration)
                 % I'm not sure waitFor(CODE_STATUS_STIMULATION_FULL) always
                 % works with starstim; it seems as if this status is returend even
@@ -1018,14 +985,10 @@
 
         function  ok = hasValidParameters(o)
             ok = true;
-<<<<<<< HEAD
-
-=======
             if strcmpi(o.mode,'NIC')
                 % Just doing what the NIC GUI plans. Always valid
                 return;
             end
->>>>>>> af88e552
             % Floating point values result in zero current being applied by
             % Starstim. Flag an error.
             if any(~isnan(o.amplitude) & (round(o.amplitude) ~=o.amplitude & o.amplitude <=2000 & o.amplitude >=0))
