classdef texture < neurostim.stimulus
  % Stimulus class to manage and present textures and images.
  %
  % Settable properties:
  %   id      - id(s) of the texture(s) to show on
  %             the next frame
  %   width   - width on screen (screen units)
  %   height  - height on screen (screen units)
  %   xoffset - offset applied to X coordinate (default: 0)
  %   yoffset - offset applied to Y coordinate (default: 0)
  %
  % Public methods:
  %   add(id,img)     - add img to the texture library, with identifier id
  %   mkwin(sz,sigma) - calculate a gaussian transparency mask/window
  %   replace(id,img) - replace the id with a new image.
  %
  % Multiple textures can be rendered simultaneously by setting
  % any or all of the settable properties to be a 1xN vector.
 
  % 2016-10-08 - Shaun L. Cloherty <s.cloherty@ieee.org>
  
  properties (Access = private)
    % each entry in the texture library TEX contains a structure
    % with fields:
    %   id - a unique identifier (id)
    %   img - the image (L, LA, RGB or RGBA)
    %   ptr - the ptb texture pointer
    tex = {};
  end
        
  % dependent properties, calculated on the fly...
  properties (Dependent, SetAccess = private, GetAccess = public)
    texIds; % list of all texture ids
    numTex; % the number of textures
  end
  
  methods % set/get dependent properties
    function value = get.texIds(o)
      value = cellfun(@(x) x.id,o.tex,'UniformOutput',false);
    end
    
    function value = get.numTex(o)
      value = length(o.tex);
    end
  end
  
  methods (Access = public)
    function o = texture(c,name)
      o = o@neurostim.stimulus(c,name);
            
      % add texture properties
      o.addProperty('id',[]); % id(s) of the texture(s) to show on the next frame

      o.addProperty('width',1.0,'validate',@isnumeric);
      o.addProperty('height',1.0,'validate',@isnumeric);
      
      o.addProperty('xoffset',0.0,'validate',@isnumeric);
      o.addProperty('yoffset',0.0,'validate',@isnumeric);
      
      o.addProperty('filterMode',1,'validate',@isnumeric); % 1 -bilinear interpolation
      o.addProperty('globalAlpha',1,'validate',@isnumeric); % 1 fully opaque
    end
    
    
    function o = replace(o,id,img)
        % Replace a texture with a new image.
        idx = o.getIdx(id);
        if isempty(idx)
            error('ID %d does not exist in this texture stimulus',id);
        else
            if ~isempty(o.tex{idx}.ptr)
                % Close the texture 
                Screen('Close',o.tex{idx}.ptr);
            end
            o.tex(idx) = [];
            o = add(o,id,img);
        end        
    end
    
    function o = add(o,id,img)
      % add IMG to the texture library, with texture id ID
      %
      % IMG can be a NxM matrix of pixel luminance values (0..255), an
      % NxMx3 matrix containing pixel RGB values (0..255) or an NxMx4
<<<<<<< HEAD
      % matrix containing pixel RGBA values. Alpha values range between
      % 0 (transparent) and 255 (opaque), or it can be a char with the name
      % of a file that contains the texture/image. This file will be read
      % with imread.
=======
      % matrix containing pixel RGBA values, or it can be a char with the
      % name of a file that contains the texture/image. This file will be
      % read with imread. Alpha values range between 0 (transparent) and 255
      % (opaque).
>>>>>>> cd278fb4
      
      % check if ID already exists
      idx = o.getIdx(id);
      if isempty(idx)
        % new texture
        idx = length(o.tex)+1;
      end
      
      assert(numel(idx) == 1,'Duplicate texture Id %s found!',id);

      if ischar(img)
         if ~exist(img,'file')
            error(['No such image file: ' img]);
         end
         img = imread(img);        
      end
      o.tex{idx} = struct('id',id,'img',img,'ptr',[]);
      
      o.id = id; % last texture added is displayed next...?
    end

    function beforeExperiment(o)
      % create the ptb textures
      for ii = 1:o.numTex
        o.tex{ii}.ptr = Screen('MakeTexture',o.window,o.tex{ii}.img);
      end
    end
        
    function afterExperiment(o)
      % clean up the ptb textures
      ptr = cellfun(@(x) x.ptr,o.tex,'UniformOutput',true);
      Screen('Close',ptr);
    end
        
    function beforeFrame(o)
      % x.tex is the texture library
      if isempty(o.tex); return; end
      
      % get texture(s) to draw
      idx = o.getIdx(o.id);
      
      ptr = cellfun(@(x) x.ptr,o.tex(idx),'UniformOutput',true);

      % expand singletons to handle multiple textures...
      n = max([length(o.id), ...
               length(o.width),length(o.height), ...
               length(o.xoffset),length(o.yoffset)]);
 
      width = o.width;
      if length(width) ~= 1 && length(width) ~= n
        o.cic.error('STOPEXPERIMENT',sprintf('%s.width must be 1x1 or 1x%i',o.name,n));
      end
      width(1:n) = width;
      
      height = o.height;
      if length(height) ~= 1 && length(height) ~= n
        o.cic.error('STOPEXPERIMENT',sprintf('%s.height must be 1x1 or 1x%i',o.name,n));
      end
      height(1:n) = height;
      
      xoffset = o.xoffset;
      if length(xoffset) ~= 1 && length(xoffset) ~= n
        o.cic.error('STOPEXPERIMENT',sprintf('%s.xoffset must be 1x1 or 1x%i',o.name,n));
      end
      xoffset(1:n) = xoffset;
      
      yoffset = o.yoffset;
      if length(yoffset) ~= 1 && length(yoffset) ~= n
        o.cic.qerror('STOPEXPERIMENT',sprintf('%s.yoffset must be 1x1 or 1x%i',o.name,n));
      end
      yoffset(1:n) = yoffset;
      
      rect = kron([1,1],[xoffset(:),yoffset(:)]);      
      rect = rect + kron([-1,1],[width(:),-1*height(:)]/2);    

      % draw the texture
      
      Screen('DrawTextures',o.window,ptr,[],rect',[],o.filterMode,o.globalAlpha);
    end    
  end % public methods
    
  methods (Access = protected)
    function idx = getIdx(o,id)
      % get index into tex of supplied id(s)
      if isempty(o.tex)
        idx = [];
        return;
      end

      if ~iscell(id)
        id = arrayfun(@(x) x,id,'UniformOutput',false);
      end
      
      idx = cellfun(@(x) find(cellfun(@(y) isequal(x,y),o.texIds)),id,'UniformOutput',false);
      idx = cell2mat(idx);
    end
  end % protected methods
  
  methods (Static)
    function w = mkwin(sz,sigma)
      % make gaussian window
      %
      %   sz    - size of the image in pixels ([hght,wdth])
      %   sigma - sigma of the gaussian as a proportion
      %           of sz
      assert(numel(sz) >= 1 || numel(sz) <= 2, ...
        'SZ must be a scalar or 1x2 vector');
      
      sz(1:2) = sz; % force 1x2 vector

      x = (0:sz(2)-1)/sz(2);
      y = (0:sz(1)-1)/sz(1);
      [x,y] = meshgrid(x-0.5,y-0.5);
          
      [~,r] = cart2pol(x,y);
     
      w = normpdf(r,0.0,sigma);
      
      % normalize, 0.0..1.0
      w = w - min(w(:));
      w = w./max(w(:));
    end
  end % static methods
end % classdef<|MERGE_RESOLUTION|>--- conflicted
+++ resolved
@@ -82,17 +82,10 @@
       %
       % IMG can be a NxM matrix of pixel luminance values (0..255), an
       % NxMx3 matrix containing pixel RGB values (0..255) or an NxMx4
-<<<<<<< HEAD
-      % matrix containing pixel RGBA values. Alpha values range between
-      % 0 (transparent) and 255 (opaque), or it can be a char with the name
-      % of a file that contains the texture/image. This file will be read
-      % with imread.
-=======
       % matrix containing pixel RGBA values, or it can be a char with the
       % name of a file that contains the texture/image. This file will be
       % read with imread. Alpha values range between 0 (transparent) and 255
       % (opaque).
->>>>>>> cd278fb4
       
       % check if ID already exists
       idx = o.getIdx(id);
