classdef design <handle & matlab.mixin.Copyable
    % Class for establishing an experimental design
    % Constructor:
    % o=design(name)
    %
    % Inputs:
    %   name - name of the design
    %
    % Outputs:
    %   o - passes out a design structure with fields that can be modified
    %   to specify factors (e.g. o.fac1,o.fac2) to specify a factorial design,
    %   or individual conditions (o.conditions)
    %
    % Object member variables that you can changer are:
    % o.randomization
    % o.fac1..o.facN
    % o.weights
    % o.conditions
    %
    % To specify what happens if a trial is unsuccessful (i.e. wrong answer
    % or a fixation break, or any required 'behavior' that is not
    % successfully completed), use the retry parameter.
    %
    % o.retry  ['IGNORE'] ('IGNORE': ignore unsucessful trials ,'RANDOM' : retry the trial at a random later point in the block,'IMMEDIATE': retry the trial in the next trial)
    % o.maxRetry : [INF] - Specify a maximum number of retries.
    %
    % Examples :
    % Factors are specified as :
    % o.fac1.(stimName).(paramName) = parameters
    % To vary multiple parameters in multiple stimuli together, add them under the same factor
    % (i.e. fac1.(stimName2).(paramName2)= parameters
    % Each subsequent factor should be added with an increasing number
    % (i.e. fac2, fac3).
    %
    % E.g.
    % To specify a single one-way factorial:
    % d=design('coherenceFactorial');
    % d.fac1.dots.coherence=[0 0.5 1];
    %
    % To vary both coherence and position together:
    % d.fac1.dots.coherence=[0 0.5 1];
    % d.fac1.dots.position=[0 -5 5];
    %
    % To vary coherence against position in a two-way factorial (3x3):
    % d.fac1.dots.coherence=[0 0.5 1];
    % d.fac2.dots.position=[0 -5 5];
    %
    % To assign different weights to conditions:
    % d.weights=[1 1 2]
    % Note that the weights matrix has to match the design. So you should
    % specify it only after specifying all factors/conditions.
    %
    % Singleton specifications are fine too. For instance to change the
    % lifetime of the dots to 100 for this factorial (as opposed to the
    % default lifetime that you may have used in a different factorial)
    % d.fac1.dots.coherence={0 0.5 1};
    % d.fac1.dots.lifetime = 100;
    %
    % Once a factorial design has been defined, you can modify individual
    % conditions by assigning modifcations to the .conditions field.
    % Think of .conditions as a matrix where each dimension represents one
    % of the factors:
    % d.conditions(1,2) = the condition that corresponds to the first
    % level of fac1 and the second level of fac2.
    % d.conditions(:,1) = all levels of the first factorial
    % d.conditions(:,:) = all levels of the first and second factorial/
    %
    % To change one element in the factorial, you write:
    % d.conditions(2,1).dots.position  = -1;
    % All adaptive parameters (staircases, quest, jitter)
    % must be set through the conditions interface so that you can specify
    % exactly to which conditions the adaptative parameter should be
    % assigned. For instance, to jitter all X and Y positions of the dots stimulus in all
    % conditiosn:
    % d.conditions(:).dots.X = plugins.jitter(...)
    % d.conditions(:).dots.Y = plugins.jitter(...)
    %
    % But if you want to jitter X only for te second level of the second factor, use:
    %  d.conditions(:,2).dots.X = plugins.jitter(...)
    %
    % Note that in this case, the adaptive plugin Jitter is shared acrosss
    % all levels that use it (i.e. the same underlying jitter object generates the
    % values). This is desirable for Jitter, but not for some staircases.
    % To use separate staircases for each level of a factor,use the
    % duplicate function:
    % d.conditions(:,2).dots.X = duplicate(plugins.quest(...),[nrLevels 1])
    % For more examples, see adaptiveDemo in the demos directory
    %
    % TK, BK, 2016
    % Feb-2017 BK
    % Major redesign without backward compatibility

    properties  (SetAccess =public, GetAccess=public)
        randomization='RANDOMWITHOUTREPLACEMENT';
        retry = 'IGNORE'; %IGNORE,IMMEDIATE,RANDOM
        weights=1;               % The relative weight of each condition. (Must be scalar or the same size as specs)
        maxRetry = Inf;
    end

    properties         (SetAccess =protected, GetAccess=public)
        name;                      % The name of this design; bookkeeping/logging use only.
        factorSpecs={};            % A cell array of condition specifications for factorial designs
        conditionSpecs={};         % Conditions specifications that deviate from the full factorial
        list;                    % The order in which conditions will be run.
        currentTrialIx =0;                   % The condition that will be run in this trial (index in to .list)
        retryCounter = [];
    end

    properties (Dependent)
        nrConditions;                   % The total number of conditions in this design
        nrFactors;                      % The number fo factors in the design
        nrPlannedTrials;                % The total number of planned trials (takes .weights into account)
        nrTrials;                       % The total number of trials that will be run (includes retries).
        nrLevels;                       % The levels per factor
        done;                           % True after all conditions have been run
        levels;                         % Vector subscript (factors) for the current condition
        condition;                      % Linear index of the current condition
        nrRetried;                      % The total number of trials that have been retried.
    end


    methods  %/get/set

        function v= get.done(o)
            % Returns true if the currentTrialIx points to zero or the last
            % trial.
            v = ismember(o.currentTrialIx ,[0 o.nrTrials]);
        end

        function v = get.nrTrials(o)
            v= numel(o.list); % All trials, including retries
        end

        function v=get.nrPlannedTrials(o)
            % Total number of trial in this design (this includes the
            % effect of weighting, but not the retried-trials) (so it
            % reflects the number of planned trials).
            v = numel(o.list)-o.nrRetried;
        end

        function v = get.nrRetried(o)
            v = sum(o.retryCounter);
        end

        function v= get.nrFactors(o)
            %Number of factors in the design
            v = size(o.factorSpecs,1);
        end

        function v=get.nrConditions(o)
            % The number of conditions in this design
            v=prod(o.nrLevels);
        end

        function v=get.nrLevels(o)
            % Number of levels in each of the factors. For a non-factorial
            % design this returns [nrConditions 1]
            factor = 1:o.nrFactors;
            v = sum(~cellfun(@isempty,o.factorSpecs(factor,:)),2)';
            if isempty(v)
                v= max(1,numel(o.conditionSpecs)); % At least 1 condition
            end
            if numel(v)==1
                v= [v 1];
            end
        end

        function v = get.levels(o)
            % The currrent condition as a subscript into
            % the factorial design: % [2 3] = 2nd level first factor, 3rd level 2nd factor.
            % For a non-factorial design this is [i 1] with i the condition
            v= cond2lvl(o,o.condition);
        end

        function v = get.condition(o)
            % Linear index for the current condition
            v= o.list(o.currentTrialIx);
        end

    end


    methods (Access = public)

        function v= specs(o,cond)
            % Return a cell array with the specifcations for one
            % condition. If no second argument is provided, it returns the
            % specs for the current condition.

            if nargin <2
                cond = o.condition;
            end
            lvls = cond2lvl(o,cond);
            if isscalar(lvls)
                lvls = [lvls 1];
            end

            % lvls and cond provide the same information, the former is easier for
            % factorSpecs , the latter for conditionSpecs
            v={};
            for f=1:o.nrFactors
                v = cat(1,v,o.factorSpecs{f,lvls(f)});
            end
            % Now overrule with condition specs if specified
            if  ~isempty(o.conditionSpecs)
                %Check whether there are overruling condition specs for
                %this lvls. If a conditionSpec has been added for the first page
                % in the last dimension, then it wont match the
                % factorSpecs; we fix that here by comparing lvls to size
                % supplemented with 1's for the trailing dimensions
                if all(lvls<=[size(o.conditionSpecs) ones(1,numel(lvls)-ndims(o.conditionSpecs))])
                    % A condition spec exist. Add it to v and remove duplicates that were specified as factors
                    % but overruled by conditionSpecs, or duplicates that
                    % were added twice by condition specs (either a user
                    % error or, more likely, because a design was copied
                    % and then one of the variables already used was
                    % overruled in the copy).
                    for i=1:size(o.conditionSpecs{cond},1)
                        % If a conditonSpec is specified as well as a factor spec
                        % then the latter overrides the former. Even though
                        % they are applied in sequence (So the conditionspec
                        % would be used in a trial), we remove the duplicate factor spec
                        % here to avoid the confusing two assignments that get stored in the
                        % log.
                        % Look for matchin plg and trg in the v, which is
                        % initially created from factorSpecs, and then
                        % overruled by conditionSpecs.
                        if isempty(v)
                            % If a previous dplicate removal makes the
                            % FactorSpecs in v empty, then we'er done
                            % pruning v.
                            break;
                        else
                            % Check for duplicates and remove
                            duplicateSetting = strcmpi(o.conditionSpecs{cond}{i,1},v(:,1)) & strcmpi(o.conditionSpecs{cond}{i,2},v(:,2));
                            v(duplicateSetting,:) = []; %#ok<AGROW> %Rmove seting that came from factor specs (or previous condition spec)
                        end
                    end
                    v = cat(1,v,o.conditionSpecs{cond}); % Combine condition with factor specs (in v; pruned of duplcates).
                end
            end
        end
<<<<<<< HEAD
        
        
        function show(o,f,str,conditionPerTrial)
=======


        function show(o,f,str)
>>>>>>> ee2a6085
            % Function to show the condition specifications in a figure.
            % f - the dimensions of the design to show (e.g. [1 2] to
            % show the first two factors, or [1 3] to show factors 1 and 3
            % against , or even  [1 2 3] to show all three in a 3D
            % representation (use rotate3D to inspect the design ).
            %str - string to add to the title (used by cic.showDesign to
            %show blocks)
            if nargin <3
                str = '';
            end
            if nargin <4
                conditionPerTrial =[];
            end
            if nargin <2 || isempty(f)
                f = 1:o.nrFactors;
                f(f>3)=[];
                if isempty(f)
                    f=1;
                end
            end
            spcs = cell(1,o.nrConditions);
            for c=1:o.nrConditions
                spcs{c} = specs(o,c);
            end
            spcs = reshape(spcs,o.nrLevels);
<<<<<<< HEAD
            others = setdiff(1:o.nrFactors,f);            
=======
            others = setdiff(1:o.nrFactors,f);

>>>>>>> ee2a6085
            if numel(f)>1
                spcs = permute(spcs,[f others]);
                wghts = permute(o.weights,[f others]);
            else
                wghts = 1;
            end
            nrY = size(spcs,1);
            nrX = size(spcs,2);
            if numel(f)<3
                nrZ =1;
            else
                nrZ  =size(spcs,3);
            end
            figure('name',['Design:  ' o.name]);
            xlim([0.5 nrX+.5]);
            ylim([0.5 nrY+.5]);
            zlim([0.5 nrZ+0.5]);
            set(gca,'XTick',1:nrX,'YTick',1:nrY,'ZTick',1:nrZ);

            ylabel(['Factor #' num2str(f(1))])
            if nrX>1
                xlabel(['Factor #' num2str(f(2))])
            end
            if nrZ>1
                zlabel(['Factor #' num2str(f(3))])
            end
            title([str ': ' o.name ' :' num2str(o.nrFactors) '-way design. Rand: ' o.randomization]);
            hold on
            
             if ~isempty(conditionPerTrial)
            [allConditions,lastPos] = unique(sort(conditionPerTrial),'last'); 
            nrTrialsPerCondition = zeros([nrY nrX nrZ]);
            nrTrialsPerCondition(allConditions) = [lastPos(1); diff(lastPos)];
             end 
                
                
            for k=1:nrZ
                for i=1:nrY
                    for j=1:nrX
                        this='';
                        for prm =1:size(spcs{i,j,k},1)
                            val = spcs{i,j,k}{prm,3};
                            if isnumeric(val) 
                                val = num2str(val);
                            elseif isobject(val)
                                val = val.name;
                            elseif islogical(val)
                                vals  = {'false','true'};
                                val  = vals{val+1};
                            elseif ~ischar(val)
                                val = '?';
                            end
                            this = char(this,strcat(spcs{i,j,k}{prm,1},'.',spcs{i,j,k}{prm,2},'=',val));
                        end
                        if numel(wghts)>1
                            this =char(this,['Weight=' num2str(wghts(i,j,k))]);
                        else
                            this =char(this,['Weight=' num2str(wghts)]);
                        end
                        thisCondition = sub2ind([nrY nrX nrZ],i,j,k);
                        cndNr = ['Condition: ' num2str(thisCondition) ];
                        
                        this  = char(this,cndNr);
                        if ~isempty(conditionPerTrial)
                            this = char(this,['#Trials: ' num2str(nrTrialsPerCondition(thisCondition))]);
                        end
                        text(j,i,k,this,'HorizontalAlignment','Left','Interpreter','none','VerticalAlignment','middle')
                    end
                end
            end
            set(gcf,'Units','Normalized','Position',[0 0 1 1]);
            if numel(f)==3; view(3);end
        end
        function o=design(nm)
            % o=design(nm)
            % name - name of this design object
            o.name = nm;
        end

        function o2=duplicate(o1,nm)
            o2 =copyElement(o1);
            o2.name = nm;
        end

        % Called from block/afterTrial with information ont he success of
        % the previous trial. If success is false, the trial can be repeated
        % at a later time.
        function retry = afterTrial(o,success)
            if success || strcmpi(o.retry,'IGNORE') ||   o.retryCounter(o.condition) >= o.maxRetry
                retry = 0;
                return; % Nothing do do: either we don't want to retry, or we've retried the max already.
            end

            switch upper(o.retry)
                case 'IMMEDIATE'
                    insertIx = o.currentTrialIx +1 ;
                case 'RANDOM'
                    % Add the current to a random position in the list
                    % (past tbe current), then go to the next in the
                    % list.
                    insertIx= randi([o.currentTrialIx+1 numel(o.list)+1]);
                otherwise
                    error(['Unknown retry mode: ' o.retry]);
            end
            % Put a new item in the list.
            newList = cat(1,o.list(1:insertIx-1),o.list(o.currentTrialIx));
            if insertIx<=numel(o.list)
                newList= cat(1,newList,o.list(insertIx:end));
            end
            o.list = newList;
            retry = 1;
            o.retryCounter(o.condition) = o.retryCounter(o.condition) +1;  % Count the retries
        end

        function ok = beforeTrial(o)
            % Move the index to the next condition in the trial list.
            % Returns false if this is not possible (i.e. the design has been run completely).
            if o.currentTrialIx == numel(o.list)
                ok = false; % No next trial possible. Caller will have to shuffle the design or pick a new one.
            else
                ok = true;
                o.currentTrialIx =o.currentTrialIx +1;
            end
        end

        function setConditionOrder(o, condOrder)
            o.randomization = 'MANUAL';
            o.list = condOrder;
        end

        function shuffle(o)
            % Shuffle the list of conditions and set the "currentTrialIx" to
            % the first one in the list
            conds=ones(1,o.nrConditions);
            conds=cumsum(conds);
            weighted=repelem(conds(:),o.weights(:));
            weighted=weighted(:);
            switch upper(o.randomization)
                case 'SEQUENTIAL'
                    o.list=weighted;
                case 'RANDOMWITHREPLACEMENT'
                    o.list=datasample(weighted,numel(weighted));
                case 'RANDOMWITHOUTREPLACEMENT'
                    o.list=Shuffle(weighted);
                case 'MANUAL'
                    %do nothing
            end
            o.retryCounter = zeros(o.nrConditions,1);
            o.currentTrialIx =1; % Reset the index to start at the first entry
        end

        function addAdaptive(o,plg,prm,obj)
            % This handles adaptives that were assigned directly to
            % a plugin (and not part of the design). For consistency
            % in updating these are added to the design object (and applied
            % to all conditions, except those conditions where the same
            % parameter is already set in the design).  In other words, the design
            % overrules any values set directly to the object (as it does
            % for other, non-adaptive, parameters) and it does so in a 
            % condition-specific manner.  (i.e. condition 4 can be set in
            % the design, while 3 keeps its default value from the plugin)
            %
            % Usage:
            %
            %   addAdaptive(o,plg,prm,obj)
            %
            % where
            %
            %   plg - the name of a plugin
            %   prm - the name of a parameter of plg
            %   obj - an adaptive plugin object
            assert(isa(obj,'neurostim.plugins.adaptive'),'obj must be an adaptive plugin');

            for c=1:1:o.nrConditions
                spcs = specs(o,c);
                if any(strcmpi(spcs(:,1),plg) & strcmpi(spcs(:,2),prm))
                    % plg.prm is already part of the design for this condition
                    % DO NOT overwrite it
                    continue
                else
                    % call subsasgn to add plg.prm = obj to this condition... as if
                    % the user specified o.conditions(c).(plg).(prm) = obj
                    %
                    % note: we can't just invoke o.conditions(:).(plg).(prm) = obj
                    %       here because MATLAB does not call the overloaded subsasgn
                    %           method within class methods.
                    %
                    % https://au.mathworks.com/help/releases/R2021a/matlab/matlab_oop/indexed-reference-and-assignment.html#br09nsm
                    o = subsasgn(o,struct('type',{'.','()','.','.'},'subs',{'conditions',{c},plg,prm}),obj); 
                end
            end


        end

        function o = subsasgn(o,S,V)
            % subsasgn to create special handling of .weights .conditions, and
            % .facN design specifications.
            handled = false; % If not handled here, we call the builtin below.

            if strcmpi(S(1).type,'.')
                if strcmpi(S(1).subs,'WEIGHTS')
                    handled =true;

                    %Disallow cell
                    if ~isnumeric(V)
                        error(['Factorial design weights must be a numeric array, but a ', class(V) ' was encountered. Type help neurostim.design']);
                    end

                    %If a vector of weights (i.e. a one-factor design), make a
                    %column vector (to match up with the nLevels x 1 output of o.nrLevels
                    if isvector(V)
                        V = V(:);
                    end

                    if numel(V) ==1 || isequal(size(V),o.nrLevels)
                        o.weights = V;
                    else
                        error(['These weights [' num2str(size(V)) '] do not match the design [' num2str(size(o)) ']']);
                    end
                elseif strcmpi(S(1).subs,'CONDITIONS')
                    %% CONDITIONS Spec
                    handled =true;
                    % Users should specify indices (=levels) for each of
                    % the dimensions of the design, so we do some error
                    % checking to make sure they wrote something like
                    % d.conditions(a,b).plg.parm= 5 where a and b can be
                    % vectors or even ':'
                    % note that 'end' cannot be used in this specification
                    % (beacuse matlab will try to find o.conditions first,
                    % which does not really exist...
                    if ~strcmpi(S(2).type,'()')
                        if strcmpi(S(2).type,'.') && strcmpi(S(3).type,'.')
                            plg     = S(2).subs;
                            prm     = S(3).subs;
                            error(['Conditions must be specified. e.g. d.conditions(10,:).' plg '.' prm '=...']);
                        else
                            error('Please use .conditions(i,j) to specify conditions');
                        end
                    else
                        targetFactors = S(2).subs;
                        if o.nrFactors >0 && (targetFactors{end}~=1 && numel(targetFactors) ~= o.nrFactors && ~(numel(targetFactors)==1 && strcmpi(targetFactors{1},':'))) % allow (:,1) for a one-factor
                            error(['Specify an entry for each of the ' num2str(o.nrFactors) ' dimensions of .conditions'])
                        end
                    end
                    if strcmpi(S(3).type,'.') && strcmpi(S(4).type,'.')
                        plg     = S(3).subs;
                        prm     = S(4).subs;
                    else
                        error('Please specify both a plugin/stimulus and a parameter: .conditions(i,j).plugin.parm = ...');
                    end
                    ix = S(2).subs; % The ix into the condition matrix
                    if numel(ix)==1 && strcmpi(ix{1},':') && o.nrFactors>1
                        % Singleton expansion of (:) to  (:,:)
                        ix = cell(1,o.nrFactors);
                        [ix{:}] = deal(':');
                    end
                    if o.nrFactors>0
                        %% Factors have previously been defined. Allow only
                        % modifications of the full factorial, not
                        % conditions that are outside the factorial

                        % Allow users to use singleton or vectors to specify
                        % levels (if the parameter value of a single level is a
                        % vector, put it in a cell array).

                        lvls = o.nrLevels;


                        for f=1:o.nrFactors
                            if strcmpi(ix{f},':')
                                % Replace : with  1:end
                                ix{f} = 1:lvls(f);
                            end
                        end

                        if ischar(V) || (~iscell(V) && isscalar(V))
                            V = {V};
                        elseif ~iscell(V)
                            nrInTrg = cellfun(@numel,ix);
                            nrInSrc = size(V);
                            match = false;
                            if numel(nrInTrg)==numel(nrInSrc) && all(nrInTrg==nrInSrc)
                                match = true;
                            end

                            if ~match
                                % trg could have trailing singleton
                                % dimensions.
                                nrMatchingDims = min(numel(nrInSrc),numel(nrInTrg));
                                matchingDims = 1:nrMatchingDims;
                                match = all(nrInTrg(matchingDims)==nrInSrc(matchingDims)) && all(nrInTrg(nrMatchingDims+1:end)==1) && all(nrInSrc(nrMatchingDims+1:end)==1);
                            end

                            if match
                                % This is a matrix where each element is
                                % intended as a level for a factor.
                                V = neurostim.utils.vec2cell(V);
                            else
                                % This is a matrix that we're
                                % assigning to each level
                                V = {V};
                            end
                        end

                        for f=1:o.nrFactors
                            if ~(numel(V)==1 || size(V,f) == numel(ix{f}))
                                error(['The number of values on the RHS [' num2str(size(V)) '] does not match the number specified on the LHS [' num2str(lvls) ']']);
                            end
                        end
                        ix = neurostim.utils.allcombinations(ix{:});
                        if size(ix,2) ==1
                            ix = [ix ones(numel(ix),1)]; % NEed this below for comparison with size(conditionSpecs)
                        end
                        if any(max(ix,[],1)>lvls)
                            error(['Some conditions do not fit in the [' num2str(lvls) '] factorial. Use a separate design for these conditions']);
                        end
                        %% Everything should match, lets assign

                        % we know the number of factors and the number of
                        % levels for each... initialize o.conditionSpecs if
                        % it hasn't been initialized already
                        if isempty(o.conditionSpecs)
                            o.conditionSpecs = cell(o.nrLevels);
                        end

                        for i=1:size(ix,1)
                            trgSub = neurostim.utils.vec2cell(ix(i,:));
                            if numel(V) == 1
                                srcSub = {1};
                            else
                                srcSub = trgSub;
                            end
                            thisV = V{srcSub{:}};
                            if isa(thisV,'neurostim.plugins.adaptive')
                                thisV.belongsTo(o.name,o.lvl2cond(ix(i,:))); % Tell the adaptive to listen to this design/level combination
                            end

                            % add to previous, or replace if it refers to the same property
                            curSpecs = o.conditionSpecs{trgSub{:}};
                            if ~isempty(curSpecs)
                                %Check if we need to remove an existing value for this property
                                isPlgMatch = cellfun(@(curSpecs) strcmp(curSpecs,plg),curSpecs(:,1));
                                isPrmMatch = cellfun(@(curSpecs) strcmp(curSpecs,prm),curSpecs(:,2));
                                curSpecs(isPlgMatch&isPrmMatch,:) = []; %Remove any matching line item
                            end
                            assert(~strcmpi(plg,'cic'),['Parameters of cic (' prm ') cannot be included in a design object. You may get the desired functionality by defining a parameter in another plugin/stimulus and then use a neurostim function to define the CIC propert (e.g. c.trialDuration = ''@myStimulus.trialDuration'')']);
                            %Add this property to the list for this condition
                            o.conditionSpecs{trgSub{:}} = cat(1,curSpecs,{plg,prm,thisV});
                        end
                    else
                        %% Conditions-only design
                        % d.conditions(1).bla.x = 1;
                        % d.conditions([1:4]).bla.x = 1;
                        % Note that the value is assigned to each condition
                        % (so no 'deal()' functionality)
                        assert(iscell(ix) && numel(ix)==1,'subasgn received noncell or nonscalar ix')
                        if ischar(ix{1}) && strcmpi(ix{1},':')
                            % Replace : with  1:end
                            lvls = o.nrLevels;
                            assert(lvls(2)==1,'This should not happen.... warn a programmer.')
                            ix = 1:lvls(1);  %dim 2 =levels of factors but this is conditions only so 1.
                        else
                            ix = ix{1};
                            assert(isnumeric(ix),sprintf('The indices (ix) used for design.conditions(ix).%s.%s = are not numeric',plg,prm))
                        end

                        if  isa(V,'neurostim.plugins.adaptive')
                            V.belongsTo(o.name,ix); % Tell the adaptive to listen to this design/level combination
                        end
                        assert(~strcmpi(plg,'cic'),['Parameters of cic (' prm ') cannot be included in a design object. You may get the desired functionality by defining a parameter in another plugin/stimulus and then use a neurostim function to define the CIC property (e.g. c.trialDuration = ''@myStimulus.trialDuration'')']);
                        for thisIx = ix
                            if thisIx > numel(o.conditionSpecs)  || isempty(o.conditionSpecs{thisIx})
                                o.conditionSpecs{thisIx ,1} = {plg,prm,V}; % first one for this condition
                            else
                                % Add to specs that already exist
                                o.conditionSpecs{thisIx ,1} = cat(1,o.conditionSpecs{thisIx ,1},{plg,prm,V});
                            end
                        end
                    end
                elseif strncmpi(S(1).subs,'FAC',3)
                    %% FAC spec
                    % Specify parameter settings for one of the factors.
                    % For instance, for a 5x3 factorial that varies X and Y
                    % in the fix stimulus:
                    % d.fac1.fix.X = 1:5
                    % d.fac2.fix.Y = 1:3
                    handled = true;
                    if ~isempty(o.conditionSpecs)
                        error('Factors (.fac1,.fac2, etc.) must be defined before .conditions');
                    end
                    if numel(S)~=3
                        error('Factor specifiction must be of the form: o.facN.plugin.parm = values')
                    end
                    % Extrac the current specifications
                    factor  = str2double(S(1).subs(4:end));
                    plg     = S(2).subs;
                    prm     = S(3).subs;
                    assert(~strcmpi(plg,'cic'),['Parameters of cic (' prm ') cannot be included in a design object. You may get the desired functionality by defining a parameter in another plugin/stimulus and then use a neurostim function to define the CIC propert (e.g. c.trialDuration = ''@myStimulus.trialDuration'')']);

                    % Allow users to use singleton or vectors to specify
                    % levels (if the parameter value of a single level is a
                    % vector, put it in a cell array).
                    if ~iscell(V) && (ischar(V) || isscalar(V))
                        V = {V};
                    elseif ~iscell(V)
                        V = neurostim.utils.vec2cell(V);
                    end
                    % Check that the current specification matches what has
                    % already been specified (but allow singleton
                    % expansion, using repmat).
                    thisNrLevels = numel(V);
                    if factor<=o.nrFactors
                        levelsPreviouslyDefined = sum(~cellfun(@isempty,o.factorSpecs(factor,:)));
                        if thisNrLevels==1
                            V = repmat(V,1,levelsPreviouslyDefined); % Copy the singleton to match previous factorSpecs.
                            thisNrLevels = levelsPreviouslyDefined;
                        elseif levelsPreviouslyDefined ==1
                            warning(['Creating ' num2str(thisNrLevels) ' levels for ' plg '.' prm '. If you just wanted one level, use {}']);
                            [o.factorSpecs{factor,1:thisNrLevels}] =deal(o.factorSpecs{factor,1}); % make copies of the singleton spec that was previosuly defined
                        elseif levelsPreviouslyDefined ==0
                            % New factor (e.g. fac2 was defined before fac1 )
                        elseif thisNrLevels ~=levelsPreviouslyDefined
                            error(['The number of levels for ' plg '.' prm ' (' num2str(thisNrLevels) ') does not match with previous specifications (' num2str(levelsPreviouslyDefined) ')']);
                        end
                    else
                        % New factor.
                    end

                    % Now loop through all the new values and store them in
                    % the factorSpecs cell array [nrFactors, nrLevels]
                    % factor 1: level1 level2...
                    % factor 2: level 1 level2
                    for i=1:thisNrLevels
                        if isa(V{i},'neurostim.plugins.adaptive')
                            % The .conditions interface has the flexibility
                            % to handle all adaptive parameter options
                            error('Please use design.conditions(i,j) = ... to specify adaptive parameters');
                        end
                        if any([factor i]>size(o.factorSpecs)) || isempty(o.factorSpecs(factor,i))
                            % New spec for this factor/level.
                            o.factorSpecs{factor,i} = {plg,prm,V{i}};
                        else
                            %Add new spec to exsting spec
                            o.factorSpecs{factor,i} = cat(1,o.factorSpecs{factor,i}, {plg,prm,V{i}});
                        end
                    end
                end
            end

            %% We're only handling a small subset  of subsasgn here, the rest is passed
            % to builtin
            if ~handled
                % Call builtin
                o = builtin('subsasgn',o,S,V);
            end
        end
    end

    methods (Access=protected)
        function o1= copyElement(o2)
            o1 = copyElement@matlab.mixin.Copyable(o2);
        end

        function v= cond2lvl(o,cond)
            % Return the factor levels for a specified condition
            if o.nrFactors>0
                lvls = cell(1,o.nrFactors);
                [lvls{:}] = ind2sub(o.nrLevels,cond);
                v = [lvls{:}];
            else
                v = [cond 1];
            end
        end

        function v = lvl2cond(o,lvl)
            %Return the condition number for a specific multidimensional level index.
            lvl = neurostim.utils.vec2cell(lvl);
            v = sub2ind(o.nrLevels,lvl{:});
        end
    end
end<|MERGE_RESOLUTION|>--- conflicted
+++ resolved
@@ -240,21 +240,9 @@
                 end
             end
         end
-<<<<<<< HEAD
-        
         
         function show(o,f,str,conditionPerTrial)
-=======
-
-
-        function show(o,f,str)
->>>>>>> ee2a6085
             % Function to show the condition specifications in a figure.
-            % f - the dimensions of the design to show (e.g. [1 2] to
-            % show the first two factors, or [1 3] to show factors 1 and 3
-            % against , or even  [1 2 3] to show all three in a 3D
-            % representation (use rotate3D to inspect the design ).
-            %str - string to add to the title (used by cic.showDesign to
             %show blocks)
             if nargin <3
                 str = '';
@@ -274,12 +262,7 @@
                 spcs{c} = specs(o,c);
             end
             spcs = reshape(spcs,o.nrLevels);
-<<<<<<< HEAD
             others = setdiff(1:o.nrFactors,f);            
-=======
-            others = setdiff(1:o.nrFactors,f);
-
->>>>>>> ee2a6085
             if numel(f)>1
                 spcs = permute(spcs,[f others]);
                 wghts = permute(o.weights,[f others]);
