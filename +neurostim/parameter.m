classdef parameter < handle & matlab.mixin.Copyable
    % Parameter objects are used to store stimulus parameters such as X,Y, nrDots
    % etc. The plugin and stimulus classes have some built-in and users can add
    % parameters to their derived classes.
    % Parameters can:
    %       store any value (char, double, etc), %
    %       use function definitions to create dependencies on other parameters
    %       are automaritally logged whenever they change
    %
    % The parameter class is also the main source of information for data
    % analysis. The get() function provides the interface to extract
    % parameter values per trial, at certain times, etc.
    % getmet
    % Implementation:
    %  Plugins add dynamic properties (plugin.addProperty). The user of the
    %  plugin can use that dynamic property just like any object property.
    % Behind the scenes, each dynprop has a parameter associated with it
    % (which is stored in the plugin.prms member). Whenever the user calls
    % plugin.X, the parameter class returns the appropriate value (by
    % redefining the GetMethod of the dynprop. For most parameters this
    % will simply be the value that is stored in the parameter, but for
    % Neurostim function parameters (i.e. specified with '@'), their value
    % is first computed, logged (if changed), and returned.
    %
    % When a user sets the value of a property, this change is logged.
    %
    %
    % Note: some parameters store Matlab functions. These are simply stored
    % as values, not in o.fun. Only neurostim functions (specified as
    % strings starting with '@') have entries in o.fun and these functions
    % are evaluated before returning a value to the caller (who uses the
    % dynamic property that this parameter is associated with).
    %
    % Note: I previously implemetned this using PreGet and PostGet
    % functionality of dynprops, but this turned out to be very slow, and
    % even worse, sometimes PostSet was called even when only a Get was
    % requested.
    %
    % BK - Feb 2017
    % BK - Mar 17 - Changed to use GetMethod/SetMethod
    %
    
    properties (Constant)
        BLOCKSIZE = 500; % Logs are incremented with this number of values.
    end
    
    properties (SetAccess= {?neurostim.plugin}, GetAccess=  public)
        sticky;                     % set this to true to make value(s) sticky, i.e., across trials
        % To do this for a previously defined
        % parameter, call
        % makeSticky(plugin,parameterName)
        
        changesInTrial;             % Flag to indicate that this prm is changed within the trial frame loop
        % To set this for a previously defined parameter call
        % setChangesInTrial(plugin,parameterName) in your stimulus/plugin
        % class.
    end
    
    properties (SetAccess= protected, GetAccess=public)
        
        name;                       % Name of this property
        value;                      % Current value
        default;                    % The default value; set at the beginning of the experiment.
        log;                        % Previous values;
        time;                       % Time at which previous values were set
        cntr=0;                     % Counter to store where in the log we are.
        capacity=0;                 % Capacity to store in log
        noLog;                      % Set this to true to skip logging
        fun =[];                    % Function to allow across parameter dependencies
        funPrms;
        funStr = '';                % The neurostim function string
        validate =[];               % Validation function
        plg@neurostim.plugin;       % Handle to the plugin that this belongs to.
        hDynProp;                   % Handle to the dynamic property
        hasLocalized;               % Flag to indicate whether the plugin has a localized variable for this parameter (i.e. loc_X for X). Detected on construction
    end
    
    
    methods
        function  o = parameter(p,nm,v,h,options)
            % o = parameter(p,nm,v,h,settings)
            %  p = plugin
            % nm  - name of parameter
            % h = handle to the corresponding dynprop in the plugin
            % options = .validate = validation function
            %
            % Create a parameter for a plugin/stimulu with a name and a value.
            % This is called from plugins.addProperty
            
            %Handle post-hoc construction from loadobj()
            if isstruct(p)
                f = intersect(properties(o),fieldnames(p));
                for i=1:numel(f)
                    o.(f{i}) = p.(f{i});
                end
                return
            elseif isa(p,'neurostim.parameter')
                o=p;
                return;
            end
            
            %Regular construction
            o.name = nm;
            o.plg = p; % Handle to the plugin
            o.hDynProp  = h; % Handle to the dynamic property
            o.validate = options.validate;
            o.noLog = options.noLog;
            o.sticky = options.sticky;
            o.changesInTrial = options.changesInTrial;
            o.hasLocalized = checkLocalized(o.plg,nm);
            setupDynProp(o,options);
            % Set the current value. This logs the value (and parses the
            % v if it is a neurostim function string)
            
            %Deal with special case of empty vector. Won't be logged now unless we do something
            %because the new value (v) matches the current value (o.value). So, we temporarily
            %set it to something weird so that storeInLog() finds no match and hence logs it.
            if isempty(v)
                o.value = {'this is a highly unlikely value that will no be logged anyway'};
            end
            
            %Set it and log it
            setValue(o,[],v);
        end
        
        function stopLog(o)
            o.noLog =true;
        end
        
        function startLog(o)
            o.noLog =false;
        end
        
        function setupDynProp(o,options)
            % Set the properties of the dynprop that corresponds to this
            % parm
            
            % These are false because we do not use preGet, postSet and
            % making the prop unobservable allows the JIT compiler to do
            % better optimization.
            o.hDynProp.SetObservable  = false;
            o.hDynProp.GetObservable  = false;
            o.hDynProp.AbortSet       = false; % Always false
            if ~isempty(options)
                o.hDynProp.GetAccess = options.GetAccess;
                o.hDynProp.SetAccess = options.SetAccess;
            end
            % Install two callback functions that will be called for
            % getting and setting of the dynprop
            o.hDynProp.SetMethod =  @o.setValue;
            o.hDynProp.GetMethod =  @o.getValue;
        end
        
        function o = duplicate(p,plgn,h)
            % Duplicate a parameter so that it can be used in a differnt
            % plugin, with a different dynprop
            o = copyElement(p); % Deep copy
            o.plg = plgn; % Change the plugin
            o.hDynProp = h; % Change the dynprop
            setupDynProp(o,[]); % Setup the callback handlers (no options; keep Set/Get as is).
        end
        
        
        function storeInLog(o,v,t)
            % Store and Log the new value for this parm
            
            
            % Check if the value changed and log only the changes.
            % (at some point this seemed to be slower than just logging everything.
            % but tests on July 1st 2017 showed that this was (no longer) correct.
            if  (isnumeric(v) && numel(v)==numel(o.value) && isnumeric(o.value) && all(v(:)==o.value(:))) || (ischar(v) && ischar(o.value) && strcmp(v,o.value))
                % No change, no logging.
                return;
            end
            
            % For non-function params this is the value that will be
            % returned to the next getValue
            o.value = v;
            
            if o.noLog
                return
            end
            
            % Keep a timed log.
            o.cntr=o.cntr+1;
            % Allocate space if needed
            if o.cntr> o.capacity
                o.log       = cat(2,o.log,cell(1,o.BLOCKSIZE));
                o.time      = cat(2,o.time,nan(1,o.BLOCKSIZE));
                o.capacity = numel(o.log);
            end
            %% Fill the log.
            if isa(v,'neurostim.plugins.adaptive')
                v = getValue(v);
            end
            o.log{o.cntr}  = v;
            o.time(o.cntr) = t; % Avoid the function call to cic.clockTime
        end
        
        function v = getValue(o,~)
            % The dynamic property uses this as its GetMethod
            if isempty(o.fun)
                v = o.value;
            else
                % The dynamic property defined with a function uses this as its GetMethod
                v=o.fun(o.funPrms);
                %The value might have changed, so allow it to be logged if need be
                t = GetSecs*1000;
                storeInLog(o,v,t);
            end
        end
        
        function setValue(o,~,v)
            
            
            %Check the clock immediately. If we need to log, this is the most accurate time-stamp.
            t = GetSecs*1000;
            
            
            %Check for a function definition
            if strncmpi(v,'@',1)
                % The dynprop was set to a neurostim function
                % Parse the specified function and make it into an anonymous function.
                o.funStr = v; % store this to be able to restore it later.
                o.changesInTrial = true; % At least potentially; we'll mark this as a parm that needs to be updated each frame
                %If we are still at setup (i.e. not run-time), don't build the function b/c referenced objects might not exist yet.
                %It will happen once c.run() starts using o.funStr
                if o.plg.cic.stage >o.plg.cic.SETUP
                    %Construct the anonymous function (f(args), where args are neurostim.parameter handles)
                    %If still in setup, the function properties will just return the function string
                    [o.fun,o.funPrms] = neurostim.utils.str2fun(v,o.plg.cic);
                    
                    % Evaluate the function to get current value
                    v= getValue(o);
                else
                    %Add it to the list of functions to be made at runtime.
                    addFunProp(o.plg.cic,o.plg.name,o.hDynProp.Name)
                end
            elseif ~isempty(o.fun)
                % This is currently a function, and someone is overriding
                % the parameter with a non-function value. Remove the fun.
                o.fun = [];
                o.funStr = '';
                o.funPrms = [];
                delFunProp(o.plg.cic,o.plg.name,o.hDynProp.Name);
                % lets keep changesInTrial...
            end
            
            
            % This parameter was actually changed during the trial, but
            % the user did not specify it as such.
            if ~o.changesInTrial && o.hasLocalized &&  o.plg.cic.stage == neurostim.cic.INTRIAL                
                setChangesInTrial(o.plg,o); % Add it to the list of parms that need to be updated before each frame.
                writeToFeed(o.plg,[o.name ' is changing within the trial; performance would improve with setChangesInTrial(''' o.plg.name ''',''' o.name ''') in your experiment file.']);
                o.changesInTrial  = true;
            end
            
            % validate
            if ~isempty(o.validate)
                o.validate(v);
            end
            % Log the new value
            storeInLog(o,v,t);
        end
        
        
        % Called before saving an object to clean out the empty elements in
        % the log.
        function pruneLog(o)
            out  = (o.cntr+1):o.capacity;
            o.log(out) =[];
            o.time(out) =[];
            o.capacity = numel(o.log);
        end
        
        % Called to store the current value in the default value. This
        % allows us to reset the parms to their default at the start of a
        % trial (before applying condition specific modifications).
        function setCurrentToDefault(o)
            if o.sticky
                return
            end
            
            if isempty(o.fun)
                o.default = o.value;
            else
                o.default = o.funStr;
            end
        end
        
        function setDefaultToCurrent(o)
            if o.sticky
                return
            end
            
            % Put the default back as the current value
            setValue(o,[],o.default);
            
            % Note that for Neurostim functions ('@' strings) the string
            % value is restored, and then re-parsed in setValue. This is a
            % bit slower but this function is only called in the ITI so
            % this should not be a problem. The advantage is that
            % parameters can be constants in some conditions and functions
            % in others.
        end
        
        function replaceLog(o,val,eTime)
            % This function replaces the log and time values with new
            % values. We use this, for instance, to re-time the button
            % presses of the Vpixx response box in terms of PTB time.
            if size(val,2)~=numel(eTime)
                warning('Mismatch between the number of values and time points in replaceLog ');
            end
            o.log = val;
            o.time = eTime(:)'; % Row
            o.capacity = numel(val);
            o.cntr = numel(val);
        end
        %% Functions to extract parm values from the log. use this to analyze the data
        function [data,trial,trialTime,time,block,frame] = get(o,varargin)
            % Usage example:
            %     [data,trial,trialTime,time,block] = get(c.dots.prms.Y,'atTrialTime',Inf)
            %     data = get(c.dots.prms.Y,'struct',true)
            %
            % For any parameter, returns up to five vectors (or a struct with five fields)
            % specifying the values of the parameter during the experiment:
            %
            % data = values
            % trial = trial in which that value occurred
            % trialTime = Time relative to start of the trial
            % time  = time relative to start of the experiment
            % block = the block in which this trial occurred.
            % frame = the value of c.frame at the time the event was logged (i.e. the c.run() loop number).
            %
            % Optional input arguments as param/value pairs:
            %
            % 'atTrialTime'   - returns exactly one value for each trial
            % that corresponds to the value of the parameter at that time in
            % the trial. By setting this to Inf, you get the last value in
            % the trial.
            % 'after' - specify an event and you'll get the first value
            % after this event.
            % 'trial'  - request only entries occuring in this set of
            % trials.
            % 'withDataOnly' - return only events with data.
            % 'dataIsMember' - return only those events where the data
            % matches this cell/vector of elements.
            % 'struct' - set to true to return all outputs as a data structure
            %
            p =inputParser;
            p.addParameter('atTrialTime',[],@isnumeric); % Return values at this time in the trial
            p.addParameter('after','',@ischar); % Return the first value after this event in the trial
            p.addParameter('trial',[],@isnumeric); % Return only values in these trials
            p.addParameter('withDataOnly',false,@islogical); % Only those values that have data
            p.addParameter('dataIsMember',{});  %Only when data is a member of the list
            p.addParameter('dataIsNotNan',false,@islogical);%Only when data is not nan.
            p.addParameter('matrixIfPossible',true); % Convert to a [NRTRIALS N] matrix if possible
            p.addParameter('struct',false,@islogical); % Pack the output arguments into a structure.
            
            p.parse(varargin{:});
            
            maxTrial = o.plg.cic.prms.trial.cntr-1; % trial 0 is logged as well, so -1
            %% Extract the raw data from the log. All as single column.
            data = o.log(1:o.cntr)';
            time = o.time(1:o.cntr)'; % Force a column for consistency.
            trialTime= o.eTime2TrialTime(time);
            trial = o.eTime2TrialNumber(time);
            
            %% Correct times
            %If the parameter is a stored value from flip(), use the data as the time rather than the time it was logged.
            isStimOnOrOff = (ismember(o.name,{'startTime','stopTime'}) && isa(o.plg,'neurostim.stimulus'));
            isTrialStopTime = ismember(o.name,{'trialStopTime'}) && isa(o.plg,'neurostim.cic');
            isFirstFrame = strcmp(o.name,'firstFrame') && isa(o.plg,'neurostim.cic');
            if isFirstFrame
                % Trial time for first frame is zero by definition.
                % And the experiment time is retrieved from the stored data
                % (in .firstFrameTime).
                % The offset between the time when the event occurred
                % (Screen('Flip')) and the time it was logged is stored as
                % the data - this can be useful for someone using this.
                time = o.firstFrameTime;
                trial= (1:numel(time))';
                data = num2cell(trialTime(2:end));  % Store the offset (ix 1 is always nonsense)
                trialTime = zeros(size(time));
                block = NaN(size(time));
            elseif isTrialStopTime
                out = cellfun(@isempty,data); % Loggin error
                data(out) = [];
                trial(out) = [];
                out = [false; diff(trial)==0]; % Duplicate possible in last trial.
                data(out) = [];
                trial(out) = [];
                tmpTrialTime =cell2mat(data); % This is relative to firstFrame ptbStimOnset
                time = inf(maxTrial,1);
                time(trial) = tmpTrialTime;
                trialTime = inf(maxTrial,1);
                trialTime(trial) = tmpTrialTime-o.firstFrameTime;
                trial = (1:maxTrial)';
                block = nan(maxTrial,1);
                data = cell(maxTrial,1);
                [data{:}] = deal(NaN);%Replace data with NaNs to force external use of trialTimes and not data
            elseif isStimOnOrOff
                % Adjust the times for all entries that were flip synced to
                % match the time returned by Screen('Flip')
                % If the start or stop never occurred the time is Inf.
                out = cellfun(@isempty,data);
                data(out) = [];
                trial(out) = [];
                tmpTrialTime =cell2mat(data); % This is relative to firstFrame ptbStimOnset
                out = isinf(tmpTrialTime); % The inf's are logging artefacts. Remove.
                tmpTrialTime(out) = [];
                trial(out) = [];
                ffTime = o.firstFrameTime;
                tmpTime = tmpTrialTime + ffTime(trial);
                time = inf(maxTrial,1);
                time(trial) = tmpTime;
                trialTime = inf(maxTrial,1);
                trialTime(trial) = tmpTrialTime;
                trial = (1:maxTrial)';
                block = nan(maxTrial,1);
                data = cell(maxTrial,1);
                [data{:}] = deal(NaN);%Replace data with NaNs to force external use of trialTimes and not data
            else
                % Nothing to do
            end
            
            %% Select from the raw events or fill in from "previous" trials
            if ~isempty(p.Results.atTrialTime) || ~isempty(p.Results.after)
                % Return values in each trial as they were defined at a
                % certain time in that trial. By specifying atTrialTime inf,
                % you get the last value in the trial.
                if ~isempty(p.Results.after)
                    % Find the last time this event occurred in each trial
                    [~,aTr,aTi,atETime] = get(o.plg.prms.(p.Results.after) ,'atTrialTime',inf); %#ok<ASGLU>
                    withinTrialOnly = true;
                    if ~isempty(p.Results.atTrialTime)
                        atETime = atETime+p.Results.atTrialTime; % Interpret atTrialTime as the time after the .after event.
                    end
                    % becuase atTrialTime defaults to empty, just using
                    % .after means at the time the .after event occurred.
                else
                    atETime = o.trialTime2ETime(p.Results.atTrialTime,1:maxTrial); % Conver to eTime
                    withinTrialOnly = false;
                end
                % For each trial, find the value at the given experiment time
                nrTrialTimes= max(1,numel(p.Results.atTrialTime));
                newData =cell(maxTrial,1);
                ix = nan(maxTrial,nrTrialTimes);
                for tr=1:maxTrial
                    % Find the last before the set time, but only those that
                    % happend in the current tr or earlier.
                    for tt =1:nrTrialTimes
                        if withinTrialOnly
                            stayTrial =trial==tr;
                        else
                            stayTrial = trial<=tr;
                        end
                        thisIx = find(time<=atETime(tr,tt) & stayTrial,1,'last');
                        if ~isempty(thisIx)
                            ix(tr,tt) = thisIx;
                        end
                    end
                    if ~isnan(ix(tr,:))
                        newData{tr} =  neurostim.parameter.matrixIfPossible(data{ix(tr,:)});
                    end
                end
                %
                out  =isnan(ix);
                ix(out)=1;
                data=newData;
                trial = repmat((1:maxTrial)',[1 nrTrialTimes]); % The trial where the event set came from is trial(ix);
                time = time(ix);
                trialTime = trialTime(ix);
                
                
                if any(out)
                    trial(out) = NaN;
                    time(out) = NaN;
                    trialTime(out)= NaN;
                end
                
                
            end
            
            % Some more pruning if requested
            out = false(size(data));
            
            %% Prune if requested
            if ~isempty(p.Results.trial)
                out = out | ~ismember(trial,p.Results.trial);
            end
            
            if p.Results.withDataOnly
                out  = out | cellfun(@isempty,data);
            end
            
            if p.Results.dataIsNotNan
<<<<<<< HEAD
                if ~isempty(cell2mat(data))
                    n = zeros(numel(data),1); % initiate a NaN label, default to false
                    n(~cellfun(@isempty,data)) = any(isnan(cell2mat(data)),2); % fill in true for trials containing NaN
                    out  = out | n;
                end
=======
                    out  = out | cellfun(@(x) all(isnan(x)),data);
>>>>>>> 22093c7c
            end
            
            if ~isempty(p.Results.dataIsMember)
                out = out | cellfun(@(x)(~ismember(x,p.Results.dataIsMember)),data);
            end
            
            % Prune
            data(out) =[];
            time(out,:) =[];
            
            trial(out,:) =[];
            trialTime(out,:)=[];
            
            
            
            
            
            
            if p.Results.matrixIfPossible
                data=  neurostim.parameter.matrixIfPossible(data);
            end
            
            if nargout >4 || p.Results.struct
                % User asked for block information
                block= get(o.plg.cic.prms.block,'atTrialTime',Inf); % Blck at end of trial
                block = block(trial); % Match other info that is returned
            end
            
            if (nargout >5 || p.Results.struct) && ~strcmp(o.name,'frameDrop')
                % User asked for the c.frame number (loop number)
                % c.frame is not logged, so we need to get frame drops and work back
                % from there. c.frame increments once per loop in c.run()
                %
                timeShift = 0; %Will be changed below if there are drops
                [fdData,fdTrial,fdTrialTime] = get(o.plg.cic.prms.frameDrop,'trial',trial);
               
                kill = isnan(fdData(:,1)); %frameDrop initialises to NaN
                fdData(kill,:) = []; fdTrial(kill) = []; fdTrialTime(kill)=[];
                if ~isempty(fdData)
                    %Convert trialTime to frames
                    trialTime_fr = o.plg.cic.ms2frames(trialTime);
                    
                    %What time did drops happen? Convert that to frames too
                    timeOfDrop_fr = o.plg.cic.ms2frames(fdTrialTime);
                    
                    %How much time was added at each drop?
                    durOfDrop_ms = (1000*fdData(:,2));
                    
                    %Count how many were dropped in total prior to the logged time of the event
                    totTimeAdded = @(tr,t) sum(durOfDrop_ms(fdTrial==tr & timeOfDrop_fr<=t));
                    timeShift = arrayfun(totTimeAdded,trial,trialTime_fr);
                end
                
                %Shift event in time and convert to cic frame number (+1 becaude c.frame==1 when t==0)
                frame = o.plg.cic.ms2frames(trialTime-timeShift)+1;
            else
                frame = nan(numel(trialTime),1);
            end
            
            if p.Results.struct
                %Return everything in a structure (done this way rather than using struct() because that function returns a struct array when "data" is a cell array)
                tmp.data = data; tmp.trial = trial; tmp.trialTime = trialTime; tmp.time = time; tmp.block = block; tmp.frame = frame;
                data = tmp;
            end
        end
        
        
        function t = trialStartTime(o)
            % Return the time that the trial started
            %
            % Note: this is *not* the time of the first frame of the
            %       stimulus on each trial... for that see firstFrameTime()
            %       below.
            %
            %       Event trialTimes returned by get() are relative to firstFrame
            tr = [o.plg.cic.prms.trial.log{:}]; % This includes trial=0
            t = o.plg.cic.prms.trial.time;   % Start of the trial
            t(tr==0) = [];
            t(isnan(t))= [];
            assert(numel(t)<=o.plg.cic.nrTrialsTotal,'The trial counter %d does not match the number of started trials (%d)',o.plg.cic.nrTrialsTotal,numel(t));
        end
        
        function t = firstFrameTime(o)
            %  t = firstFrameTime(o)
            % Return the time of the first frame in each trial, as a column
            % vector.
            t = [o.plg.cic.prms.firstFrame.log{:}]'; % By using the log we use the stimOnsetTime returned by Screen('flip') on the first frame.
        end
        
        function tr = eTime2TrialNumber(o,eventTime)
            % tr = eTime2TrialNumber(o,eventTime)
            % Returns the trial corresponding to an experiment time.
            %
            trStartT = trialStartTime(o);
            tr= nan(size(eventTime));
            for i=1:numel(eventTime)
                tempTr = find(trStartT <= eventTime(i),1,'last');
                if isempty(tempTr)
                    tempTr = 1;
                end
                tr(i) = tempTr;
            end
        end
        
        function trTime= eTime2TrialTime(o,eventTime)
            % trTime= eTime2TrialTime(o,eventTime)
            % Returns a [nrTrials nrTimes] matrix/vector of trial
            % times for a given (vector of) experiment times.
            tr = eTime2TrialNumber(o,eventTime);
            trStartT = firstFrameTime(o);
            if isempty(trStartT) &&  all(tr)==1
                error('This file contains 1 trial that did not even make it to the first frame. Nothing to analyze');
            end
            trTime = eventTime - trStartT(tr);
        end
        
        function eTime= trialTime2ETime(o,trTime,tr)
            %  eTime= trialTime2ETime(o,trTime,tr)
            % Returns a [nrTrials nrTimes] matrix/vector of experiment
            % times for a given (vector of) trial times.
            if iscolumn(trTime)
                trTime = trTime';
            end
            trStartT = firstFrameTime(o);
            eTime = repmat(trTime,[numel(trStartT) 1]) + repmat(trStartT(tr),[1 numel(trTime)]);
        end
        
    end
    
    methods (Access = protected, Sealed)
        function o2= copyElement(o)
            % This protected function is called from the public (sealed)
            % copy member of matlab.mixin.Copyable.
            
            % Example:
            % b=copyElement(a)
            % This will make a copy (with separate properties) of a in b.
            % This in contrast to b=a, which only copies the handle (so essentialy b==a).
            
            % First a shallow copy of fixed properties
            o2 = copyElement@matlab.mixin.Copyable(o);
            
        end
    end
    
    methods (Static)
        function data = matrixIfPossible(data)
            if iscell(data) && ~isempty(data) && all(cellfun(@(x) (isnumeric(x) || islogical(x)),data)) && all(cellfun(@(x) isequal(size(data{1}),size(x)),data))
                %Look for a singleton dimension
                sz = size(data{1});
                catDim = find(sz==1,1,'first');
                if isempty(catDim)
                    %None found. Matrix. So we'll add a dimension.
                    catDim = numel(sz)+1;
                end
                
                %Convert to matrix
                data = cat(catDim,data{:});
                
                %Put trials in the first dimension
                data = permute(data,[catDim,setdiff(1:numel(sz),catDim)]);
            end
            
        end
        
        function o = loadobj(o)
            %Parameters that were initialised to [] and remained empty were not logged properly
            %on construction in old files. Fix it here
            if ~o.cntr
                o.cntr = 1;
                o.log{1} = [];
                o.time = -Inf;
            end
            
            o = neurostim.parameter(o);
        end
        
    end
    
    
    
end
<|MERGE_RESOLUTION|>--- conflicted
+++ resolved
@@ -495,15 +495,11 @@
             end
             
             if p.Results.dataIsNotNan
-<<<<<<< HEAD
                 if ~isempty(cell2mat(data))
                     n = zeros(numel(data),1); % initiate a NaN label, default to false
                     n(~cellfun(@isempty,data)) = any(isnan(cell2mat(data)),2); % fill in true for trials containing NaN
                     out  = out | n;
                 end
-=======
-                    out  = out | cellfun(@(x) all(isnan(x)),data);
->>>>>>> 22093c7c
             end
             
             if ~isempty(p.Results.dataIsMember)
