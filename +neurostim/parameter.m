classdef parameter < handle & matlab.mixin.Copyable
    % Parameter objects are used to store stimulus parameters such as X,Y, nrDots
    % etc. The plugin and stimulus classes have some built-in and users can add
    % parameters to their derived classes.
    % Parameters can:
    %       store any value (char, double, etc), %
    %       use function definitions to create dependencies on other parameters
    %       are automaritally logged whenever they change
    %
    % The parameter class is also the main source of information for data
    % analysis. The get() function provides the interface to extract
    % parameter values per trial, at certain times, etc.
    % getmet
    % Implementation:
    %  Plugins add dynamic properties (plugin.addProperty). The user of the
    %  plugin can use that dynamic property just like any object property.
    % Behind the scenes, each dynprop has a parameter associated with it
    % (which is stored in the plugin.prms member). Whenever the user calls
    % plugin.X, the parameter class returns the appropriate value (by
    % redefining the GetMethod of the dynprop. For most parameters this
    % will simply be the value that is stored in the parameter, but for
    % Neurostim function parameters (i.e. specified with '@'), their value
    % is first computed, logged (if changed), and returned.
    %
    % When a user sets the value of a property, this change is logged.
    %
    %
    % Note: some parameters store Matlab functions. These are simply stored
    % as values, not in o.fun. Only neurostim functions (specified as
    % strings starting with '@') have entries in o.fun and these functions
    % are evaluated before returning a value to the caller (who uses the
    % dynamic property that this parameter is associated with).
    %
    % Note: I previously implemetned this using PreGet and PostGet
    % functionality of dynprops, but this turned out to be very slow, and
    % even worse, sometimes PostSet was called even when only a Get was
    % requested.
    %
    % BK - Feb 2017
    % BK - Mar 17 - Changed to use GetMethod/SetMethod
    %
    
    properties (Constant)
        BLOCKSIZE = 500; % Logs are incremented with this number of values.
    end
    
    properties (SetAccess= {?neurostim.plugin}, GetAccess=  public)
        sticky;                     % set this to true to make value(s) sticky, i.e., across trials
        % To do this for a previously defined
        % parameter, call
        % makeSticky(plugin,parameterName)
        
        changesInTrial;             % Flag to indicate that this prm is changed within the trial frame loop
        % To set this for a previously defined parameter call
        % setChangesInTrial(plugin,parameterName) in your stimulus/plugin
        % class.
         
        
        hDynProp;                   % Handle to the dynamic property. See pulgin.updateClassdef for why this needs plugin write access
        plg; %@neurostim.plugin;    % Handle to the plugin that this belongs to.     

    end
    
    properties (SetAccess= protected, GetAccess=public)
        
        name;                       % Name of this property
        value;                      % Current value
        default;                    % The default value; set at the beginning of the experiment.
        log;                        % Previous values;
        time;                       % Time at which previous values were set
        cntr=0;                     % Counter to store where in the log we are.
        capacity=0;                 % Capacity to store in log
        noLog;                      % Set this to true to skip logging
        fun =[];                    % Function to allow across parameter dependencies
        funPrms;
        funStr = '';                % The neurostim function string
        validate =[];               % Validation function
        hasLocalized;               % Flag to indicate whether the plugin has a localized variable for this parameter (i.e. loc_X for X). Detected on construction
    end
            
    
    methods
        function  o = parameter(p,nm,v,h,options)
            % o = parameter(p,nm,v,h,settings)
            %  p = plugin
            % nm  - name of parameter
            % h = handle to the corresponding dynprop in the plugin
            % options = .validate = validation function
            %
            % Create a parameter for a plugin/stimulu with a name and a value.
            % This is called from plugins.addProperty
            
            %Handle post-hoc construction from loadobj()
            if isstruct(p)
                f = intersect(properties(o),fieldnames(p));
                for i=1:numel(f)
                    o.(f{i}) = p.(f{i});
                end
                return
            elseif isa(p,'neurostim.parameter')
                o=p;
                return;
            end
            
            %Regular construction
            o.name = nm;
            o.plg = p; % Handle to the plugin
            o.hDynProp  = h; % Handle to the dynamic property
            o.validate = options.validate;
            o.noLog = options.noLog;
            o.sticky = options.sticky;
            o.changesInTrial = options.changesInTrial;
            o.hasLocalized = checkLocalized(o.plg,nm);
            if p.cic.loadedFromFile % We are loading from file, don't call the code below as it needs PTB for GetSecs.
                return;
            end
            setupDynProp(o,options);
            % Set the current value. This logs the value (and parses the
            % v if it is a neurostim function string)
            
            %Deal with special case of empty vector. Won't be logged now unless we do something
            %because the new value (v) matches the current value (o.value). So, we temporarily
            %set it to something weird so that storeInLog() finds no match and hence logs it.
            if isempty(v)
                o.value = {'this is a highly unlikely value that will no be logged anyway'};
            end
            
            %Set it and log it
            setValue(o,[],v);
        end
        
        function stopLog(o)
            o.noLog =true;
        end
        
        function startLog(o)
            o.noLog =false;
        end
        
        function setupDynProp(o,options)
            % Set the properties of the dynprop that corresponds to this
            % parm
            
            % These are false because we do not use preGet, postSet and
            % making the prop unobservable allows the JIT compiler to do
            % better optimization.
            o.hDynProp.SetObservable  = false;
            o.hDynProp.GetObservable  = false;
            o.hDynProp.AbortSet       = false; % Always false
            if ~isempty(options)
                o.hDynProp.GetAccess = options.GetAccess;
                o.hDynProp.SetAccess = options.SetAccess;
            end
            % Install two callback functions that will be called for
            % getting and setting of the dynprop
            o.hDynProp.SetMethod =  @o.setValue;
            o.hDynProp.GetMethod =  @o.getValue;
        end
        
        function o = duplicate(p,plgn,h)
            % Duplicate a parameter so that it can be used in a differnt
            % plugin, with a different dynprop
            o = copyElement(p); % Deep copy
            o.plg = plgn; % Change the plugin
            o.hDynProp = h; % Change the dynprop
            setupDynProp(o,[]); % Setup the callback handlers (no options; keep Set/Get as is).
        end
        
        
        function storeInLog(o,v,t)
            % Store and Log the new value for this parm
            
            
            % Check if the value changed and log only the changes.
            % (at some point this seemed to be slower than just logging everything.
            % but tests on July 1st 2017 showed that this was (no longer) correct.
            if  (isnumeric(v) && numel(v)==numel(o.value) && isnumeric(o.value) && isequaln(v(:),o.value(:))) || (ischar(v) && ischar(o.value) && strcmp(v,o.value))
                % No change, no logging.
                return;
            end
            
            % For non-function params this is the value that will be
            % returned to the next getValue
            o.value = v;
            
            if o.noLog
                return
            end
            
            % Keep a timed log.
            o.cntr=o.cntr+1;
            % Allocate space if needed
            if o.cntr> o.capacity
                o.log       = cat(2,o.log,cell(1,o.BLOCKSIZE));
                o.time      = cat(2,o.time,nan(1,o.BLOCKSIZE));
                o.capacity = numel(o.log);
            end
            %% Fill the log.
            if isa(v,'neurostim.plugins.adaptive')
                v = getValue(v);
            end
            o.log{o.cntr}  = v;
            o.time(o.cntr) = t; % Avoid the function call to cic.clockTime
        end
        
        function v = getValue(o,~)
            % The dynamic property uses this as its GetMethod
            if isempty(o.fun)
                v = o.value;
            else
                % The dynamic property defined with a function uses this as its GetMethod
                v=o.fun(o.funPrms);
                %The value might have changed, so allow it to be logged if need be
                t = GetSecs*1000;
                storeInLog(o,v,t);
            end
        end
        
        function setValue(o,~,v)
            
            
            %Check the clock immediately. If we need to log, this is the most accurate time-stamp.
            t = GetSecs*1000;
            
            
            %Check for a function definition
            if strncmpi(v,'@',1)
                % The dynprop was set to a neurostim function
                % Parse the specified function and make it into an anonymous function.
                o.funStr = v; % store this to be able to restore it later.
                o.changesInTrial = true; % At least potentially; we'll mark this as a parm that needs to be updated each frame
                %If we are still at setup (i.e. not run-time), don't build the function b/c referenced objects might not exist yet.
                %It will happen once c.run() starts using o.funStr
                if o.plg.cic.stage >o.plg.cic.SETUP
                    %Construct the anonymous function (f(args), where args are neurostim.parameter handles)
                    %If still in setup, the function properties will just return the function string
                    [o.fun,o.funPrms] = neurostim.utils.str2fun(v,o.plg.cic);
                    
                    % Evaluate the function to get current value
                    v= getValue(o);
                else
                    %Add it to the list of functions to be made at runtime.
                    addFunProp(o.plg.cic,o.plg.name,o.hDynProp.Name)
                end
            elseif ~isempty(o.fun)
                % This is currently a function, and someone is overriding
                % the parameter with a non-function value. Remove the fun.
                o.fun = [];
                o.funStr = '';
                o.funPrms = [];
                delFunProp(o.plg.cic,o.plg.name,o.hDynProp.Name);
                % lets keep changesInTrial...
            end
            
            
            % This parameter was actually changed during the trial, but
            % the user did not specify it as such.
            if ~o.changesInTrial && o.hasLocalized &&  o.plg.cic.stage == neurostim.cic.INTRIAL                
                setChangesInTrial(o.plg,o); % Add it to the list of parms that need to be updated before each frame.
                writeToFeed(o.plg,[o.name ' is changing within the trial; performance would improve with c.' o.plg.name '.setChangesInTrial(''' o.name ''') in your experiment file. (where ''c'' is your cic object)']);
                o.changesInTrial  = true;
            end
            
            % validate
            % AM: commented out because no action was being taken on validation fail
            % anyway. Perhaps it was deemed too costly?
            %
            %TODO: restore validation.
            
%             if ~isempty(o.validate)
%                 o.validate(v);
%             end
            
            % Log the new value
            storeInLog(o,v,t);
        end
        
        
        % Called before saving an object to clean out the empty elements in
        % the log.
        function pruneLog(o)
            out  = (o.cntr+1):o.capacity;
            o.log(out) =[];
            o.time(out) =[];
            o.capacity = numel(o.log);
        end
        
        % Called to store the current value in the default value. This
        % allows us to reset the parms to their default at the start of a
        % trial (before applying condition specific modifications).
        function setCurrentToDefault(o)
            if o.sticky
                return
            end
            
            if isempty(o.fun)
                o.default = o.value;
            else
                o.default = o.funStr;
            end
        end
        
        function setDefaultToCurrent(o)
            if o.sticky
                return
            end
            
            % Put the default back as the current value
            setValue(o,[],o.default);
            
            % Note that for Neurostim functions ('@' strings) the string
            % value is restored, and then re-parsed in setValue. This is a
            % bit slower but this function is only called in the ITI so
            % this should not be a problem. The advantage is that
            % parameters can be constants in some conditions and functions
            % in others.
        end
        
        function replaceLog(o,val,eTime)
            % This function replaces the log and time values with new
            % values. We use this, for instance, to re-time the button
            % presses of the Vpixx response box in terms of PTB time.
            if size(val,2)~=numel(eTime)
                warning('Mismatch between the number of values and time points in replaceLog ');
            end
            o.log = val;
            o.time = eTime(:)'; % Row
            o.capacity = numel(val);
            o.cntr = numel(val);
        end
        %% Functions to extract parm values from the log. use this to analyze the data
        function [data,trial,trialTime,time,block,frame] = get(o,varargin)
            % Usage example:
            %     [data,trial,trialTime,time,block] = get(c.dots.prms.Y,'atTrialTime',Inf)
            %     data = get(c.dots.prms.Y,'struct',true)
            %
            % For any parameter, returns up to five vectors (or a struct with five fields)
            % specifying the values of the parameter during the experiment:
            %
            % data = values
            % trial = trial in which that value occurred
            % trialTime = Time relative to start of the trial
            % time  = time relative to start of the experiment
            % block = the block in which this trial occurred.
            % frame = the value of c.frame at the time the event was logged (i.e. the c.run() loop number).
            %
            % Optional input arguments as param/value pairs:
            %
            % 'atTrialTime'   - returns exactly one value for each trial
            % that corresponds to the value of the parameter at that time in
            % the trial. By setting this to Inf, you get the last value in
            % the trial.
            % 'after' - specify an event and you'll get the first value
            % after this event.
            % 'trial'  - request only entries occuring in this set of
            % trials.
            % 'withDataOnly' - return only events with data.
            % 'dataIsMember' - return only those events where the data
            % matches this cell/vector of elements.
            % 'struct' - set to true to return all outputs as a data structure
            % 'first' - return the first N (applied after all other
            % selections)
            % matrixIfPossible if set to true [default] it will try to
            % convert the data to a [NRTRIALS N] matrix. This is somewhat
            % time consuming, so use sparingly.
                        
            maxTrial = o.plg.cic.prms.trial.cntr-1; % trial 0 is logged as well, so -1
            
            p =inputParser;
            p.addParameter('atTrialTime',[],@isnumeric); % Return values at this time in the trial
            p.addParameter('after','',@ischar); % Return the first value after this event in the trial
            p.addParameter('trial',[],@(tr) isnumeric(tr) && all(tr<=maxTrial & tr > 0)); % Return only values in these trials
            p.addParameter('withDataOnly',false,@islogical); % Only those values that have data
            p.addParameter('dataIsMember',{});  %Only when data is a member of the list
            p.addParameter('dataIsNotNan',false,@islogical);%Only when data is not nan.
            p.addParameter('matrixIfPossible',true); % Convert to a [NRTRIALS N] matrix if possible
            p.addParameter('struct',false,@islogical); % Pack the output arguments into a structure.
            p.addParameter('first',inf); % Return the first N (defaults to all =inf)            
            p.parse(varargin{:});
            returnMatrixIfPossible = p.Results.matrixIfPossible;
            
            %% Extract the raw data from the log. All as single column.
            data = o.log(1:o.cntr)';
            time = o.time(1:o.cntr)'; % Force a column for consistency.           
            [trialTime, trial] = o.eTime2TrialTime(time);
            
            %% Correct times
            %If the parameter is a stored value from flip(), use the data as the time rather than the time it was logged.
            isStimOnOrOff = (ismember(o.name,{'startTime','stopTime'}) && isa(o.plg,'neurostim.stimulus'));
            isTrialStopTime = ismember(o.name,{'trialStopTime'}) && isa(o.plg,'neurostim.cic');
            isFirstFrame = strcmp(o.name,'firstFrame') && isa(o.plg,'neurostim.cic');
            if isFirstFrame
                % Trial time for first frame is zero by definition.
                % And the experiment time is retrieved from the stored data
                % (in .firstFrameTime).
                % The offset between the time when the event occurred
                % (Screen('Flip')) and the time it was logged is stored as
                % the data - this can be useful for someone using this.
                time = o.firstFrameTime;
                trial= (1:numel(time))';
                data = num2cell(trialTime(2:end));  % Store the offset (ix 1 is always nonsense)
                trialTime = zeros(size(time));
                block = NaN(size(time));
            elseif isTrialStopTime
                out = cellfun(@isempty,data); % Loggin error
                data(out) = [];
                trial(out) = [];
                out = [false; diff(trial)==0]; % Duplicate possible in last trial.
                data(out) = [];
                trial(out) = [];
                tmpTrialTime =cell2mat(data); % This is relative to firstFrame ptbStimOnset
                time = inf(maxTrial,1);
                time(trial) = tmpTrialTime;
                trialTime = inf(maxTrial,1);
                trialTime(trial) = tmpTrialTime-o.firstFrameTime;
                trial = (1:maxTrial)';
                block = nan(maxTrial,1);
                data = cell(maxTrial,1);
                [data{:}] = deal(NaN);%Replace data with NaNs to force external use of trialTimes and not data
            elseif isStimOnOrOff
                % Adjust the times for all entries that were flip synced to
                % match the time returned by Screen('Flip')
                % If the start or stop never occurred the time is Inf.
                out = cellfun(@isempty,data);
                data(out) = [];
                trial(out) = [];
                tmpTrialTime =cell2mat(data); % This is relative to firstFrame ptbStimOnset
                out = isinf(tmpTrialTime); % The inf's are logging artefacts. Remove.
                tmpTrialTime(out) = [];
                trial(out) = [];
                ffTime = o.firstFrameTime;
                tmpTime = tmpTrialTime + ffTime(trial);
                time = inf(maxTrial,1);
                time(trial) = tmpTime;
                trialTime = inf(maxTrial,1);
                trialTime(trial) = tmpTrialTime;
                trial = (1:maxTrial)';
                block = nan(maxTrial,1);
                data = cell(maxTrial,1);
                [data{:}] = deal(NaN);%Replace data with NaNs to force external use of trialTimes and not data
            else
                % Nothing to do
            end
            
            %% Select from the raw events or fill in from "previous" trials
            if ~isempty(p.Results.atTrialTime) || ~isempty(p.Results.after)
                % Return values in each trial as they were defined at a
                % certain time in that trial. By specifying atTrialTime inf,
                % you get the last value in the trial.
                if ~isempty(p.Results.after)
                    % Find the last time this event occurred in each trial
                    [~,aTr,aTi,atETime] = get(o.plg.prms.(p.Results.after) ,'atTrialTime',inf,'matrixIfPossible',false); %#ok<ASGLU>
                    withinTrialOnly = true;
                    if ~isempty(p.Results.atTrialTime)
                        atETime = atETime+p.Results.atTrialTime; % Interpret atTrialTime as the time after the .after event.
                    end
                    % becuase atTrialTime defaults to empty, just using
                    % .after means at the time the .after event occurred.
                else
                    atETime = o.trialTime2ETime(p.Results.atTrialTime,1:maxTrial); % Conver to eTime
                    withinTrialOnly = false;
                end
                % For each trial, find the value at the given experiment time
                nrTrialTimes= max(1,numel(p.Results.atTrialTime));
                newData =cell(maxTrial,1);
                ix = nan(maxTrial,nrTrialTimes);
                for tr=1:maxTrial
                    % Find the last before the set time, but only those that
                    % happend in the current tr or earlier.
                    for tt =1:nrTrialTimes
                        if withinTrialOnly
                            stayTrial =trial==tr;
                        else
                            stayTrial = trial<=tr;
                        end
                        thisIx = find(time<=atETime(tr,tt) & stayTrial,1,'last');
                        if ~isempty(thisIx)
                            ix(tr,tt) = thisIx;
                        end
                    end
                    if ~isnan(ix(tr,:)) 
                        if  returnMatrixIfPossible 
                            newData{tr} =  neurostim.parameter.matrixIfPossible([data{ix(tr,:)}]);
                        else
                            newData(tr) =  data(ix(tr,:));
                        end
                    end
                end
                %
                notSet =isnan(ix);
                ix(notSet)=1;  % Temporarily use ix==1  for the trials that could not be set(e.g, missing from first trial)
                data=newData;
                trial = repmat((1:maxTrial)',[1 nrTrialTimes]); % The trial where the event set came from is trial(ix);
                time = time(ix);
                trialTime = trialTime(ix);
                
                if any(notSet)
                    % Trial is kept
                    % data for this notSet trial is already empty
                    time(notSet) = NaN;
                    trialTime(notSet)= NaN;
                end
            end
                out =false(size(data));       
            %% Prune if requested
            if ~isempty(p.Results.trial)
                out = out | ~ismember(trial,p.Results.trial);
            end
            
            if p.Results.withDataOnly
                out  = out | cellfun(@isempty,data);
            end
            
            if p.Results.dataIsNotNan
                if ~isempty(cell2mat(data))
                    n = zeros(numel(data),1); % initiate a NaN label, default to false
                    n(~cellfun(@isempty,data)) = any(isnan(cell2mat(data)),2); % fill in true for trials containing NaN
                    out  = out | n;
                end
            end
            
            if ~isempty(p.Results.dataIsMember)
                % Check whether data is a member of p.Results.dataIsMember
                % - Note that empty never matches.
                out = out | cellfun(@(x)(isempty(x) || ~ismember(x,p.Results.dataIsMember)),data);
            end
            
            % Prune
            data(out) =[];
            time(out,:) =[];
            
            trial(out,:) =[];
            trialTime(out,:)=[];
            
            
            
            if ~isinf(p.Results.first)
                % Take first N in each trial
                out =false(size(data));
                for tr = unique(trial)'
                    stay = trial==tr;
                   out = out | cumsum(stay)>p.Results.first;
                end
            end
            
            
            
            if returnMatrixIfPossible 
                data=  neurostim.parameter.matrixIfPossible(data);
            end
            
            if nargout >4 || p.Results.struct
                % User asked for block information
                block= get(o.plg.cic.prms.block,'atTrialTime',Inf,'matrixIfPossible',false); % Blck at end of trial
                block = [block{trial}]'; % Match other info that is returned. Make it a column vector to match other data/trial info.
            end
            
            if (nargout >5 || p.Results.struct) && ~strcmp(o.name,'frameDrop')
                % User asked for the c.frame number (loop number)
                % c.frame is not logged, so we need to get frame drops and work back
                % from there. c.frame increments once per loop in c.run()
                %
                timeShift = 0; %Will be changed below if there are drops
                [fdData,fdTrial,fdTrialTime] = get(o.plg.cic.prms.frameDrop,'trial',trial);
                if ~isempty(fdData)
                    kill = isnan(fdData(:,1)); %frameDrop initialises to NaN
                    fdData(kill,:) = []; fdTrial(kill) = []; fdTrialTime(kill)=[];
                    if ~isempty(fdData)
                        %Convert trialTime to frames
                        trialTime_fr = o.plg.cic.ms2frames(trialTime);
                        
                        %What time did drops happen? Convert that to frames too
                        timeOfDrop_fr = o.plg.cic.ms2frames(fdTrialTime);
                        
                        %How much time was added at each drop?
                        durOfDrop_ms = (1000*fdData(:,2));
                        
                        %Count how many were dropped in total prior to the logged time of the event
                        totTimeAdded = @(tr,t) sum(durOfDrop_ms(fdTrial==tr & timeOfDrop_fr<=t));
                        timeShift = arrayfun(totTimeAdded,trial,trialTime_fr);
                    end
                end
                %Shift event in time and convert to cic frame number (+1 becaude c.frame==1 when t==0)
                frame = o.plg.cic.ms2frames(trialTime-timeShift)+1;
            else
                frame = nan(numel(trialTime),1);
            end
            
            if p.Results.struct
                %Return everything in a structure (done this way rather than using struct() because that function returns a struct array when "data" is a cell array)
                tmp.data = data; tmp.trial = trial; tmp.trialTime = trialTime; tmp.time = time; tmp.block = block; tmp.frame = frame;
                data = tmp;
            end
        end
        
        
        function t = trialStartTime(o)
            % Return the time that the trial started
            %
            % Note: this is *not* the time of the first frame of the
            %       stimulus on each trial... for that see firstFrameTime()
            %       below.
            %
            %       Event trialTimes returned by get() are relative to firstFrame
            tr = [o.plg.cic.prms.trial.log{:}]; % This includes trial=0
            t = o.plg.cic.prms.trial.time;   % Start of the trial
            t(tr==0) = [];
            t(isnan(t))= [];
            %assert(numel(t)<=o.plg.cic.nrTrialsTotal,'The trial counter %d does not match the number of started trials (%d)',o.plg.cic.nrTrialsTotal,numel(t));
        end
        
        function t = firstFrameTime(o)
            %  t = firstFrameTime(o)
            % Return the time of the first frame in each trial, as a column
            % vector.  
            t = [o.plg.cic.prms.firstFrame.log{:}]'; % By using the log we use the stimOnsetTime returned by Screen('flip') on the first frame.
            % BK NOTE: using o.plg.cic.trial (the dynprop) here leads to
            % load errors (i.e. when reading data from file) with Matlab complaining that .trial is not a property. I dont understand why 
            % findprop finds the property at load time in cic.loadobj. THis
            % fix (Reading from .prms instead of the dynprop) seems harmless but maybe the error is a sign of a
            % bigger/different problem.
            if o.plg.cic.prms.trial.value >numel(t)  
                % A trial has started but not reached first frame yet. Set
                % its start time to inf.
                t = [t;inf];
            end
        end
        
        function tr = eTime2TrialNumber(o,eventTime)
            % tr = eTime2TrialNumber(o,eventTime)
            % Returns the trial corresponding to an experiment time.
            %
            trStartT = trialStartTime(o);
            tr= nan(size(eventTime));
            for i=1:numel(eventTime)
                tempTr = find(trStartT <= eventTime(i),1,'last');
                if isempty(tempTr)
                    tempTr = 1;
                end
                tr(i) = tempTr;
            end
        end
        
        function [trTime,tr]= eTime2TrialTime(o,eventTime)
            % [trTime,tr]= eTime2TrialTime(o,eventTime)
            % Returns a [nrTrials nrTimes] matrix/vector of trial
            % times for a given (vector of) experiment times.
            % and a [nrTimes] vector with the corresponding trial numbers.
            tr = eTime2TrialNumber(o,eventTime);
            trStartT = firstFrameTime(o);
            if isempty(trStartT) &&  all(tr==1)
                error('This file contains 1 trial that did not even make it to the first frame. Nothing to analyze');
            end
            trTime = eventTime - trStartT(tr);            
        end
        
        function eTime= trialTime2ETime(o,trTime,tr)
            %  eTime= trialTime2ETime(o,trTime,tr)
            % Returns a [nrTrials nrTimes] matrix/vector of experiment
            % times for a given (vector of) trial times.
            if iscolumn(trTime)
                trTime = trTime';
            end
            trStartT = firstFrameTime(o);                                    
            eTime = repmat(trTime,[numel(trStartT) 1]) + repmat(trStartT(tr),[1 numel(trTime)]);
        end
        
    end
    
    methods (Access = protected, Sealed)
        function o2= copyElement(o)
            % This protected function is called from the public (sealed)
            % copy member of matlab.mixin.Copyable.
            
            % Example:
            % b=copyElement(a)
            % This will make a copy (with separate properties) of a in b.
            % This in contrast to b=a, which only copies the handle (so essentialy b==a).
            
            % First a shallow copy of fixed properties
            o2 = copyElement@matlab.mixin.Copyable(o);
            
        end
    end
    
    methods (Static)
        function data = matrixIfPossible(data)
            % Try to convert to a matrix 
            % cellstr conversion to a char array can lead to weird
            % reshaping;  excluded
            % Some properties are initial as an empty struct with not
            % fields, but get fields at some point in the trial. Cannot
            % concatenate those; so exclude.
<<<<<<< HEAD
            isStructDifferentFields =  @(x,y) (isstruct(x) && isstruct(y) && numel(fieldnames(x))~=numel(fieldnames(y)));
            if iscell(data) && any(cellfun(@(x) (isStructDifferentFields(x,data{1})),data)); return;end
            isStructNoFields = @(x) (isstruct(x) && numel(fieldnames(x))==0);
            % First check whether this conversion could work (same size ,
            % same type)            
            if iscell(data) && ~isempty(data) && ~iscellstr(data) && ~isa(data{1},'function_handle') ...               
                && all(cellfun(@(x) (strcmpi(class(data{1}),class(x))),data)) ...
=======
            isStructNoFields =  @(x) (isstruct(x) && numel(fieldnames(x))==0);
            if iscell(data) && any(diff(cellfun(isStructNoFields,data))~=0); return;end
            
            % First check whether this conversion could work (same size ,
            % same type)            
            if iscell(data) && ~isempty(data) && ~iscellstr(data) && ~isa(data{1},'function_handle') ...               
                && (all(cellfun(@(x) (strcmpi(class(data{1}),class(x))),data)) || all(cellfun(@(x) (isnumeric(x) || islogical(x)),data)))...
>>>>>>> af88e552
                && all(cellfun(@(x) isequal(size(data{1}),size(x)),data))
                %Look for a singleton dimension
                sz = size(data{1});
                catDim = find(sz==1,1,'first');
                if isempty(catDim)
                    %None found. Matrix. So we'll add a dimension.
                    catDim = numel(sz)+1;
                end
                
                %Convert to matrix
                if all(cellfun(isStructNoFields,data))
                    % Replace a struct with no fields with a logical
                    data  = true(size(data));
                else
                    data = cat(catDim,data{:});                     
                end
                %Put trials in the first dimension
                data = permute(data,[catDim,setdiff(1:numel(sz),catDim)]);
            end            
        end
        
        function o = loadobj(o)
            %Parameters that were initialised to [] and remained empty were not logged properly
            %on construction in old files. Fix it here
            if ~o.cntr
                o.cntr = 1;
                o.log{1} = [];
                o.time = -Inf;
            end
            
            o = neurostim.parameter(o);
        end
        
    end
    
    
    
end
<|MERGE_RESOLUTION|>--- conflicted
+++ resolved
@@ -691,23 +691,13 @@
             % Some properties are initial as an empty struct with not
             % fields, but get fields at some point in the trial. Cannot
             % concatenate those; so exclude.
-<<<<<<< HEAD
             isStructDifferentFields =  @(x,y) (isstruct(x) && isstruct(y) && numel(fieldnames(x))~=numel(fieldnames(y)));
             if iscell(data) && any(cellfun(@(x) (isStructDifferentFields(x,data{1})),data)); return;end
             isStructNoFields = @(x) (isstruct(x) && numel(fieldnames(x))==0);
             % First check whether this conversion could work (same size ,
             % same type)            
             if iscell(data) && ~isempty(data) && ~iscellstr(data) && ~isa(data{1},'function_handle') ...               
-                && all(cellfun(@(x) (strcmpi(class(data{1}),class(x))),data)) ...
-=======
-            isStructNoFields =  @(x) (isstruct(x) && numel(fieldnames(x))==0);
-            if iscell(data) && any(diff(cellfun(isStructNoFields,data))~=0); return;end
-            
-            % First check whether this conversion could work (same size ,
-            % same type)            
-            if iscell(data) && ~isempty(data) && ~iscellstr(data) && ~isa(data{1},'function_handle') ...               
                 && (all(cellfun(@(x) (strcmpi(class(data{1}),class(x))),data)) || all(cellfun(@(x) (isnumeric(x) || islogical(x)),data)))...
->>>>>>> af88e552
                 && all(cellfun(@(x) isequal(size(data{1}),size(x)),data))
                 %Look for a singleton dimension
                 sz = size(data{1});
