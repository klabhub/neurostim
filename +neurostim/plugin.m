--- conflicted
+++ resolved
@@ -1,286 +1,283 @@
-classdef plugin  < dynamicprops & matlab.mixin.Copyable
-    
-    properties (SetAccess=public)
-        cic@neurostim.cic;  % Pointer to CIC
-    end
-    
-    properties (SetAccess=private, GetAccess=public)
-        name@char= '';   % Name of the plugin; used to refer to it within cic
-        log;             % Log of parameter values set in this plugin
-    end
-    
-    properties (SetAccess=private, GetAccess=public)
-        keyStrokes  = {}; % Cell array of keys that his plugin will respond to
-        keyHelp     = {}; % Copy in the plugin allows easier setup of keyboard handling by stimuli and other derived classes.
-        evts        = {}; % Events that this plugin will respond to.
-    end
-    
-    methods (Access=public)
-        function o=plugin(n)
-            % Create a named plugin
-            o.name = n;
-            % Initialize an empty log.
-            o.log(1).parms  = {};
-            o.log(1).values = {};
-            o.log(1).t =[];
-            
-        end
-        
-        function s= duplicate(o,name)
-            % This copies the plugin and gives it a new name. See
-            % plugin.copyElement
-            s=copy(o);
-            s.name = name;
-        end
-        
-        function keyboard(o,key,time)
-            % Generic keyboard handler to warn the end user/developer.
-            disp (['Please define a keyboard function to handle  ' key ' in '  o.name ])
-        end
-        
-        function events(o,src,evt)
-            % Generic event handler to warn the end user/developer.
-            disp (['Please define a events function to handle  the ' evt.EventName  ' from '  src.name ' in plugin ' o.name ])
-        end
-        
-        % Define a property as a function of some other property.
-        % specs is the function definition. The first element in this cell
-        % array is a function_handle, all subsequent arguments are arguments
-        % that will be passed to that function.
-        % Object/variable references can be constructed by using a
-        % two-element cell array : the first is a handle to the object or the name of the
-        % objet,the second is the object property.
-        function functional(o,prop,specs)
-            h =findprop(o,prop);
-            if isempty(h)
-                error([prop ' is not a property of ' o.name '. Add it first']);
-            end
-            h.GetObservable =true;
-            o.addlistener(prop,'PreGet',@(src,evt)evalParmGet(o,src,evt,specs));
-        end
-        
-        function write(o,name,value)
-            % User callable write function.
-            o.addToLog(name,value);
-        end
-        
-        % Convenience wrapper; just passed to CIC
-        function nextTrial(o)
-            % Move to the next trial
-            nextTrial(o.cic);
-        end
-    end
-    
-    methods (Access= protected)
-        
-    end
-    
-    % Only the (derived) class designer should have access to these
-    % methods.
-    methods (Access = protected, Sealed)
-        
-        function s= copyElement(o)
-            % This protected function is called from the public (sealed)
-            % copy member of matlab.mixin.Copyable. We overload it here to
-            % copy not just the static properties but also the
-            % dynamicprops.
-            %
-            % Example:
-            % b=copy(a)
-            % This will make a copy (with separate properties) of a in b.
-            % This in contrast to b=a, which only copies the handle (so essentialy b==a).
-            
-            % First a shallow copy of fixed properties
-            s = copyElement@matlab.mixin.Copyable(o);
-            
-            % Then setup the dynamic props again.
-            dynProps = setdiff(properties(o),properties(s));
-            for p=1:numel(dynProps)
-                pName = dynProps{p};
-                s.addProperty(pName,o.(pName));
-            end
-        end
-        
-        
-        
-        % Add properties that will be time-logged automatically, fun
-        % is an optional argument that can be used to modify the parameter
-        % when it is set. This function will be called with the plugin object
-        % as its first and the raw value as its second argument.
-        % The function should return the desired value. For
-        % instance, to add a Gaussian jitter around a set value:
-        % jitterFun = @(obj,value)(value+randn);
-        % or, you can pass a handle to a member function. For instance the
-        % @afterFirstFixation member function which will add the frame at
-        % which fixation was first obtained to, for instance an on-frame.
-        function addProperty(o,prop,value,postprocess,validate)
-            h = o.addprop(prop);
-            h.SetObservable = true;
-            if nargin <5
-                validate = '';
-                if nargin<4
-                    postprocess = '';
-                end
-            end
-            % Setup a listener for logging, validation, and postprocessing
-            o.addlistener(prop,'PostSet',@(src,evt)logParmSet(o,src,evt,postprocess,validate));
-            o.(prop) = value; % Set it, this will call the logParmSet function as needed.
-        end
-        
-        % For properties that have been added already, you cannot call addProperty again
-        % (to prevent duplication and enforce name space consistency)
-        % But the user may want to add a postprocessor to a built in property like
-        % X. This function does exactly that
-        function addPostSet(o,prop,postprocess,validate)
-            if nargin<4
-                validate ='';
-            end
-            h =findprop(o,prop);
-            if isempty(h)
-                error([prop ' is not a property of ' o.name '. Add it first']);
-            end
-            h.SetObservable =true;
-            o.addlistener(prop,'PostSet',@(src,evt)logParmSet(o,src,evt,postprocess, validate));
-            o.(prop) = o.(prop); % Force a call to the postprocessor.
-        end
-        
-        
-        % Log the parameter setting and postprocess it if requested in the call
-        % to addProperty.
-        function logParmSet(o,src,evt,postprocess,validate)
-            value = o.(src.Name); % The raw value that has just been set
-            if nargin >=5 && ~isempty(validate)
-                success = validate(value);
-                if ~success
-                    error(['Setting ' src.Name ' failed validation ' func2str(validate)]);
-                end
-            end
-            if nargin>=4 && ~isempty(postprocess)
-                % This re-sets the value to something else.
-                % Matlab is clever enough not to
-                % generate another postSet event.
-                o.(src.Name) = postprocess(o,value);
-            end
-            o.addToLog(src.Name,value);
-        end
-        
-        % Protected access to logging
-        function addToLog(o,name,value)
-            o.log.parms{end+1}  = name;
-            o.log.values{end+1} = value;
-            o.log.t(end+1)      = GetSecs;
-        end
-        
-        
-        
-        % Evaluate a function to get a parameter and validate it if requested in the call
-        % to addProperty.
-        function evalParmGet(o,src,evt,specs)
-            fun = specs{1}; % Function handle
-            nrArgs = length(specs)-1;
-            args= cell(1,nrArgs);
-            for i=1:nrArgs
-                if iscell(specs{1+i})
-                    if isa(specs{i+1}{1},'neurostim.plugin')
-                        % Handle to a plugin: interpret as dots.X
-                        args{i} = specs{i+1}{1}.(specs{i+1}{2});
-                    elseif ischar(specs{i+1}{1})
-                        % Name of a plugin. Find its handle first.
-                        args{i} = o.cic.(specs{i+1}{1}).(specs{i+1}{2});
-                    else
-                        error('dasds');
-                    end
-                else
-                    args{i} = specs{i+1};
-                end
-            end
-            try
-                value = fun(args{:});
-            catch
-                error(['Could not evaluate ' func2str(fun) ' to get value for ' src.Name ]);
-            end
-            
-            % Compare with existing value to see if we need to set?
-            oldValue = o.(src.Name);
-            if (ischar(value) && ~(strcmp(oldValue,value))) ...
-                    || (isnumeric(value) && oldValue ~= value)
-                o.(src.Name) = value; % This calls PostSet and logs the new value
-            end
-        end
-        
-    end
-    
-    % Convenience wrapper functions to pass the buck to CIC
-    methods (Sealed)
-        
-        function listenToKeyStroke(o,keys,keyHelp)
-            % listenToKeyStroke(o,keys,keyHelp)
-            % keys - string or cell array of strings corresponding to keys
-            % keyHelp - string or cell array of strings corresponding to key array,
-            % defining a help function for that key.
-            %
-            % Adds an array of keys that this plugin will respond to. Note that the
-            % user must implement the keyboard function to do the work. The
-            % keyHelp is a short string that can help the GUI user to
-            % understand what the key does.
-<<<<<<< HEAD
-            if ischar(keys), keys = {keys};end
-            if exist('keyHelp','var')
-                if ischar(keyHelp), keyHelp = {keyHelp};end
-            end
-=======
->>>>>>> e221ee09
-            
-            if nargin<3
-                keyHelp = cell(1,length(keys));
-                [keyHelp{:}] = deal('?');
-            else
-                if length(keys) ~= length(keyHelp)
-                    error('Number of KeyHelp strings not equal to number of keys.')
-                end
-                
-            end
-            
-            if any(size(o.cic))
-                % Pass the information to CIC which keeps track of
-                % keystrokes
-                for a = 1:numel(keys)
-                    addKeyStroke(o.cic,keys{a},keyHelp{a},o);
-                end
-                KbQueueCreate(o.cic);
-                KbQueueStart(o.cic);
-            end
-            
-            if ~isempty(keys)
-                o.keyStrokes= cat(2,o.keyStrokes,keys);
-                o.keyHelp= cat(2,o.keyHelp,keyHelp);
-            end
-        end
-        
-        
-        function ignoreKeyStroke(o,keys)
-            % ignoreKeyStroke(o,keys)
-            % An array of keys that this plugin will stop responding
-            % to. These keys must have been added in listenToKeyStroke
-            % previously.
-            removeKeyStrokes(o.cic,keys);
-            o.keyStrokes = o.keyStrokes(~ismember(o.keyStrokes,keys));
-            o.keyHelp = o.keyHelp(~ismember(o.keyStrokes,keys));
-            KbQueueCreate(o.cic);
-            KbQueueStart(o.cic);
-        end
-        
-        
-        function listenToEvent(o,evts)
-            % Add  an event that this plugin will respond to. Note that the
-            % user must implement the events function to do the work
-            if ischar(evts);evts= {evts};end
-            if isempty(evts)
-                o.evts = {};
-            else
-                o.evts = cat(2,o.evts,evts);
-            end
-        end
-        
-    end
+classdef plugin  < dynamicprops & matlab.mixin.Copyable
+    
+    properties (SetAccess=public)
+        cic@neurostim.cic;  % Pointer to CIC
+    end
+    
+    properties (SetAccess=private, GetAccess=public)
+        name@char= '';   % Name of the plugin; used to refer to it within cic
+        log;             % Log of parameter values set in this plugin
+    end
+    
+    properties (SetAccess=private, GetAccess=public)
+        keyStrokes  = {}; % Cell array of keys that his plugin will respond to
+        keyHelp     = {}; % Copy in the plugin allows easier setup of keyboard handling by stimuli and other derived classes.
+        evts        = {}; % Events that this plugin will respond to.
+    end
+    
+    methods (Access=public)
+        function o=plugin(n)
+            % Create a named plugin
+            o.name = n;
+            % Initialize an empty log.
+            o.log(1).parms  = {};
+            o.log(1).values = {};
+            o.log(1).t =[];
+            
+        end
+        
+        function s= duplicate(o,name)
+            % This copies the plugin and gives it a new name. See
+            % plugin.copyElement
+            s=copy(o);
+            s.name = name;
+        end
+        
+        function keyboard(o,key,time)
+            % Generic keyboard handler to warn the end user/developer.
+            disp (['Please define a keyboard function to handle  ' key ' in '  o.name ])
+        end
+        
+        function events(o,src,evt)
+            % Generic event handler to warn the end user/developer.
+            disp (['Please define a events function to handle  the ' evt.EventName  ' from '  src.name ' in plugin ' o.name ])
+        end
+        
+        % Define a property as a function of some other property.
+        % specs is the function definition. The first element in this cell
+        % array is a function_handle, all subsequent arguments are arguments
+        % that will be passed to that function.
+        % Object/variable references can be constructed by using a
+        % two-element cell array : the first is a handle to the object or the name of the
+        % objet,the second is the object property.
+        function functional(o,prop,specs)
+            h =findprop(o,prop);
+            if isempty(h)
+                error([prop ' is not a property of ' o.name '. Add it first']);
+            end
+            h.GetObservable =true;
+            o.addlistener(prop,'PreGet',@(src,evt)evalParmGet(o,src,evt,specs));
+        end
+        
+        function write(o,name,value)
+            % User callable write function.
+            o.addToLog(name,value);
+        end
+        
+        % Convenience wrapper; just passed to CIC
+        function nextTrial(o)
+            % Move to the next trial
+            nextTrial(o.cic);
+        end
+    end
+    
+    methods (Access= protected)
+        
+    end
+    
+    % Only the (derived) class designer should have access to these
+    % methods.
+    methods (Access = protected, Sealed)
+        
+        function s= copyElement(o)
+            % This protected function is called from the public (sealed)
+            % copy member of matlab.mixin.Copyable. We overload it here to
+            % copy not just the static properties but also the
+            % dynamicprops.
+            %
+            % Example:
+            % b=copy(a)
+            % This will make a copy (with separate properties) of a in b.
+            % This in contrast to b=a, which only copies the handle (so essentialy b==a).
+            
+            % First a shallow copy of fixed properties
+            s = copyElement@matlab.mixin.Copyable(o);
+            
+            % Then setup the dynamic props again.
+            dynProps = setdiff(properties(o),properties(s));
+            for p=1:numel(dynProps)
+                pName = dynProps{p};
+                s.addProperty(pName,o.(pName));
+            end
+        end
+        
+        
+        
+        % Add properties that will be time-logged automatically, fun
+        % is an optional argument that can be used to modify the parameter
+        % when it is set. This function will be called with the plugin object
+        % as its first and the raw value as its second argument.
+        % The function should return the desired value. For
+        % instance, to add a Gaussian jitter around a set value:
+        % jitterFun = @(obj,value)(value+randn);
+        % or, you can pass a handle to a member function. For instance the
+        % @afterFirstFixation member function which will add the frame at
+        % which fixation was first obtained to, for instance an on-frame.
+        function addProperty(o,prop,value,postprocess,validate)
+            h = o.addprop(prop);
+            h.SetObservable = true;
+            if nargin <5
+                validate = '';
+                if nargin<4
+                    postprocess = '';
+                end
+            end
+            % Setup a listener for logging, validation, and postprocessing
+            o.addlistener(prop,'PostSet',@(src,evt)logParmSet(o,src,evt,postprocess,validate));
+            o.(prop) = value; % Set it, this will call the logParmSet function as needed.
+        end
+        
+        % For properties that have been added already, you cannot call addProperty again
+        % (to prevent duplication and enforce name space consistency)
+        % But the user may want to add a postprocessor to a built in property like
+        % X. This function does exactly that
+        function addPostSet(o,prop,postprocess,validate)
+            if nargin<4
+                validate ='';
+            end
+            h =findprop(o,prop);
+            if isempty(h)
+                error([prop ' is not a property of ' o.name '. Add it first']);
+            end
+            h.SetObservable =true;
+            o.addlistener(prop,'PostSet',@(src,evt)logParmSet(o,src,evt,postprocess, validate));
+            o.(prop) = o.(prop); % Force a call to the postprocessor.
+        end
+        
+        
+        % Log the parameter setting and postprocess it if requested in the call
+        % to addProperty.
+        function logParmSet(o,src,evt,postprocess,validate)
+            value = o.(src.Name); % The raw value that has just been set
+            if nargin >=5 && ~isempty(validate)
+                success = validate(value);
+                if ~success
+                    error(['Setting ' src.Name ' failed validation ' func2str(validate)]);
+                end
+            end
+            if nargin>=4 && ~isempty(postprocess)
+                % This re-sets the value to something else.
+                % Matlab is clever enough not to
+                % generate another postSet event.
+                o.(src.Name) = postprocess(o,value);
+            end
+            o.addToLog(src.Name,value);
+        end
+        
+        % Protected access to logging
+        function addToLog(o,name,value)
+            o.log.parms{end+1}  = name;
+            o.log.values{end+1} = value;
+            o.log.t(end+1)      = GetSecs;
+        end
+        
+        
+        
+        % Evaluate a function to get a parameter and validate it if requested in the call
+        % to addProperty.
+        function evalParmGet(o,src,evt,specs)
+            fun = specs{1}; % Function handle
+            nrArgs = length(specs)-1;
+            args= cell(1,nrArgs);
+            for i=1:nrArgs
+                if iscell(specs{1+i})
+                    if isa(specs{i+1}{1},'neurostim.plugin')
+                        % Handle to a plugin: interpret as dots.X
+                        args{i} = specs{i+1}{1}.(specs{i+1}{2});
+                    elseif ischar(specs{i+1}{1})
+                        % Name of a plugin. Find its handle first.
+                        args{i} = o.cic.(specs{i+1}{1}).(specs{i+1}{2});
+                    else
+                        error('dasds');
+                    end
+                else
+                    args{i} = specs{i+1};
+                end
+            end
+            try
+                value = fun(args{:});
+            catch
+                error(['Could not evaluate ' func2str(fun) ' to get value for ' src.Name ]);
+            end
+            
+            % Compare with existing value to see if we need to set?
+            oldValue = o.(src.Name);
+            if (ischar(value) && ~(strcmp(oldValue,value))) ...
+                    || (isnumeric(value) && oldValue ~= value)
+                o.(src.Name) = value; % This calls PostSet and logs the new value
+            end
+        end
+        
+    end
+    
+    % Convenience wrapper functions to pass the buck to CIC
+    methods (Sealed)
+        
+        function listenToKeyStroke(o,keys,keyHelp)
+            % listenToKeyStroke(o,keys,keyHelp)
+            % keys - string or cell array of strings corresponding to keys
+            % keyHelp - string or cell array of strings corresponding to key array,
+            % defining a help function for that key.
+            %
+            % Adds an array of keys that this plugin will respond to. Note that the
+            % user must implement the keyboard function to do the work. The
+            % keyHelp is a short string that can help the GUI user to
+            % understand what the key does.
+            if ischar(keys), keys = {keys};end
+            if exist('keyHelp','var')
+                if ischar(keyHelp), keyHelp = {keyHelp};end
+            end
+            
+            if nargin<3
+                keyHelp = cell(1,length(keys));
+                [keyHelp{:}] = deal('?');
+            else
+                if length(keys) ~= length(keyHelp)
+                    error('Number of KeyHelp strings not equal to number of keys.')
+                end
+                
+            end
+            
+            if any(size(o.cic))
+                % Pass the information to CIC which keeps track of
+                % keystrokes
+                for a = 1:numel(keys)
+                    addKeyStroke(o.cic,keys{a},keyHelp{a},o);
+                end
+                KbQueueCreate(o.cic);
+                KbQueueStart(o.cic);
+            end
+            
+            if ~isempty(keys)
+                o.keyStrokes= cat(2,o.keyStrokes,keys);
+                o.keyHelp= cat(2,o.keyHelp,keyHelp);
+            end
+        end
+        
+        
+        function ignoreKeyStroke(o,keys)
+            % ignoreKeyStroke(o,keys)
+            % An array of keys that this plugin will stop responding
+            % to. These keys must have been added in listenToKeyStroke
+            % previously.
+            removeKeyStrokes(o.cic,keys);
+            o.keyStrokes = o.keyStrokes(~ismember(o.keyStrokes,keys));
+            o.keyHelp = o.keyHelp(~ismember(o.keyStrokes,keys));
+            KbQueueCreate(o.cic);
+            KbQueueStart(o.cic);
+        end
+        
+        
+        function listenToEvent(o,evts)
+            % Add  an event that this plugin will respond to. Note that the
+            % user must implement the events function to do the work
+            if ischar(evts);evts= {evts};end
+            if isempty(evts)
+                o.evts = {};
+            else
+                o.evts = cat(2,o.evts,evts);
+            end
+        end
+        
+    end
 end