classdef release < neurostim.plugins.behavior
    % Behavioral plugin which monitors touch pad/bar
    % release - behavioural plugin which sets on = true when the mcc value is
    % low (monkey is not holding)
    %
    
    properties
        mcc = [];
    end
    
    methods (Access=public)
        function o=release(c,name)
            o=o@neurostim.plugins.behavior(c,name);
            o.addProperty('mccChannel',1);
            o.listenToEvent('BEFOREEXPERIMENT');
            o.continuous = true;
        end
        
        function beforeExperiment(o,c,evt)
            
            %Check that the MCC plugin is added.
            o.mcc = pluginsByClass(c,'mcc');
            if numel(o.mcc)==1
                o.mcc = o.mcc{1};
            else
                o.cic.error('STOPEXPERIMENT','The hold plugin requires an MCC plug-in. None (or more than one) detected)');
            end
            
            o.mcc.map('DIGITAL',o.mccChannel,'isHolding', 'AFTERFRAME')
        end
        
    end
    
    methods (Access=protected)
<<<<<<< HEAD
        function inProgress = validateBehavior(o)
            % validateBehavior returns o.on = true when behavior passes all checks.
            inProgress = ~logical(o.mcc.isHolding);
            
=======
        function inProgress = validate(o)
            % validate returns o.on = true when behavior passes all checks.
            inProgress = ~logical(o.mcc.isRelease);
>>>>>>> 1bd75954
        end
    end
    
end<|MERGE_RESOLUTION|>--- conflicted
+++ resolved
@@ -32,16 +32,15 @@
     end
     
     methods (Access=protected)
-<<<<<<< HEAD
-        function inProgress = validateBehavior(o)
-            % validateBehavior returns o.on = true when behavior passes all checks.
+        end
+        
+    end
+    
+    methods (Access=protected)
+        function inProgress = validate(o)
+            % validate returns o.on = true when behavior passes all checks.
             inProgress = ~logical(o.mcc.isHolding);
             
-=======
-        function inProgress = validate(o)
-            % validate returns o.on = true when behavior passes all checks.
-            inProgress = ~logical(o.mcc.isRelease);
->>>>>>> 1bd75954
         end
     end
     
