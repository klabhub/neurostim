classdef mdaq <  neurostim.plugin
    % Neurostim plugin class that uses the Matlab Data Acquisition Toolbox
    % to generate digital/analog output signals and/or record such signals
    % on the hardware of your choice.
    %
    % It is called mdaq to distinguish it from the neurstim.plugins.daq
    % which does not need the Data Acquisition Toolbox
    %
    % In nsGui this plugin shows a running record of the acquired data.
    % Updates of the display are restricted to the intertrial interval to
    % avoid interfering with timing.
    %
    % PROPERTIES
    %  vendor - DAQ vendor ('NI','MCC','DIRECTSOUND'); see doc daq.
    %  useWorker - Set this to true to perform acquisition and saving on a
    %               a paralllel worker.
    %  bufferSize - Seconds of data to show in the nsGUI [10]
    %  precision  - Precision to use for storing acquired data ['double']
    %  fake       - Set to true to run in fake mode for debugging [false]
    %  vendor     - which hardware vendor to use. Run daqvendorlist to get
    %               a list of options. Note that each may require a
    %               separate hardware support package to be installed.
    %  samplerate - Sample rate to use. The DAQ vendor may reset this if
    %               the requested rate cannot be achieved.
    %   diary      - Set this to true to keep an outptut diary on the data
    %                   acquisition worker for troubleshooting purposes
    %                   [false].
    % keepAliveAfterExperimet - Set this to true to skip shutdown in
    % afterExperiment. The user is then responsible for calling this at the
    % right time (this is a hack to allow the scanbox to stop its grabbing
    % first, and only then shutdown mdaq. In other words this allows a
    % different order at beginExperiment (mdaq starts first) compared to
    % afterExperiment (scanbox shuts down first).
    %
    % Read only properties
    %  outputFile - Name of output file (assigned by neurostim) where the acquired data are saved.
    %               Use mdaq.readBin to read the contents of this file as a
    %               timetable.
    % nrInputChannels  - Number of input channels
    % nrOutputChannels  - Number of output channels.
    % startDaq      - Log the time data acquisition was triggered
    %
    % EXAMPLE
    % neurostim.plugins.mdaq(c)      % Add an mdaq plugin to CIC
    % c.mdaq.bufferSize = 10; % 10 seconds of circular buffer
    % c.mdaq.vendor = 'ni'; % Use the NiDaq vendor
    % Let's assume dev1 is the name of a nidaq card (use daqlist to get names)
    % Record an analog input connected to analog in channel 19, call it
    % "diode"
    % addChannel(c.mdaq,"diode","input","dev2","ai9","voltage");
    % And a digital input that we call laserOnDig
    % addChannel(c.mdaq,"laserOnDig","input","dev2","port0/line0","Digital")
    % Run acquisition and saving on a parallel worker to minimize potential interference
    % between daq and other time consuming work on the main matlab
    % c.mdaq.useWorker= true;
    %
    % NOTES
    % The GUI shows the contents of a circular buffer, this is in-memory normally,
    % but shared via a memory mapped file when running on a separate worker.
    %
    % The first time you setup new hardware you probably want to use
    % list = daqlist(vendorName) to see what is conneceted, and then
    % list.DeviceInfo to get more detailed information on your device
    % (inlcuding the names and measurement types each port supports).
    %
    % See also DAQ
    %
    % If the raw data acquired from the daq are not that informative, you
    % can defined a o,postproces function handle that takes the raw data
    % time stamps and the mdaq plugin and returns processed data and timestamps for display
    % in the gui. Note that only the raw data are saved to disk.
    %
    % BK -  Jan 2022.

    properties
        postprocess function_handle
    end
    properties (SetAccess = protected)
        inputMap  % Map from named channels to daq input channel properties
        outputMap % Map from named channels to daq output channel properties
        triggerTime  % Time when data acquisition was triggered (time zero)
        nrTimeStamps;
        outputValue;  % Last set values for outputs
    end
    properties (Transient)
        hDaq;           % Handle to the daq object.
        pool;           % The pool of workers.
        dataBuffer;     % Circular buffer
        timeBuffer;     % Circular buffer for timestamps
        bufferIx;       % Current end of data in circular buffer.
        previousBufferIx;  % For graphical updates
        FID;            % FID for temporary file storage

        ax =[];         % Handle to the nsGui Axes.

        % Properties used in useWorker = true (i.e., parallel data
        % acquisition) mode
        receiveQueue;          % Pollable queue to send messages to the worker.
        sendQueue;
        future;         % The future for the process acquiring and saving data on the worker.
        mmap;           % memory mapped file to transfer circular buffer from worker to client.
        mmapFile;       % Filename
    end

    properties (Dependent)
        isRunning;
        outputOnly;
    end

    methods
        function v= get.isRunning(o)
            v= ~isempty(o.hDaq) && o.hDaq.Running;
        end
        function v=  get.outputOnly(o)
            v = isempty(o.inputMap);
        end

    end

    methods
        function plot(o,digEvent, pv)
            arguments
                o (1,1) neurostim.plugins.mdaq
                digEvent (1,1) {mustBeTextScalar}
                pv.folderMap (1,2) cell = {}
                pv.trials (1,:) = [1 inf]
                pv.slack (1,1) = seconds(10)
            end
            if ~isempty(pv.folderMap)
                filename = strrep(o.outputFile,pv.folderMap{:});
            else
                filename = o.outputFile;
            end
            T = readBin(o,filename);
            [~,trial,~,time] = get(o.cic.prms.trial);
            time = seconds(time/1000);
            digOnset = find([false; diff(T.(digEvent))>0.5]);
            digOnsetNsTime = T.nsTime(digOnset)';
            digOnsetClockTime = T.clockTime(digOnset)'; %#ok<NASGU>

            nrDigOnsetsTotal = numel(digOnsetNsTime); %#ok<NASGU>
            startTime = time(find(trial>= pv.trials(1),1,'first'));
            stopTime  = time(find(trial<= pv.trials(end),1,'last'));

            keepTrial = time >=startTime-pv.slack & time <= stopTime+pv.slack;
            keepOnset = digOnsetNsTime >=startTime-pv.slack &  digOnsetNsTime <=stopTime+pv.slack;
            time=time(keepTrial);
            trial =trial(keepTrial);
            digOnsetNsTime = digOnsetNsTime(keepOnset);
            nrDigOnsets = numel(digOnsetNsTime);
            nrTrials = numel(trial);
            plot([time';time'],repmat([0;1],[1 nrTrials]),'k','LineWidth',2)

            hold on
            for tr= 1:numel(trial)
                text(time(tr),0.9,num2str(trial(tr)))
            end
            plot([digOnsetNsTime;digOnsetNsTime],repmat([0;.5],[1 nrDigOnsets]),'r')

            [~,~,~,time] = get(o.prms.startDaq,'withData',true);
            time = seconds(time/1000);
            if time > startTime && time<stopTime
                plot([time;time],[0;1],'m','LineWidth',2)
            end

            [~,~,~,time] = get(o.prms.startDaq,'withData',true);
            time = seconds(time/1000);
            if time > startTime && time<stopTime
                plot([time;time],[0;1],'m','LineWidth',2)
            end

            xlim([startTime-pv.slack stopTime+pv.slack])
        end

        function o = mdaq(c,name)
            arguments
                c (1,1) neurostim.cic
                name = 'mdaq'
            end
            if isempty(which('daq'))
                error('The daq plugin relies on the Data Acquisition Toolbox. Please install it first.')
            end
            % Construct a daq plugin.
            o=o@neurostim.plugin(c,name);
            o.addProperty('useWorker',false);
            o.addProperty('bufferSize',10); % in seconds.
            o.addProperty('precision','double');
            o.addProperty('outputFile','');
            o.addProperty('fake',false);
            o.addProperty('nrInputChannels',0);
            o.addProperty('nrOutputChannels',0);
            o.addProperty('vendor','');
            o.addProperty('samplerate',1000);
            o.addProperty('startDaq',[],'sticky',true);
            o.addProperty('diary',false); % Debug parallel.
            o.addProperty('keepAliveAfterExperiment',false);
            % Setup mapping
            o.inputMap = containers.Map('KeyType','char','ValueType','any');
            o.outputMap = containers.Map('KeyType','char','ValueType','any');
        end


        function addChannel(o,name,inputOrOutput,device, channel,type,pvPairs)
            % Function the user uses to add channels to the acquisition.
            %
            arguments
                o (1,1) neurostim.plugins.mdaq
                name (1,1) {mustBeTextScalar}   % Name for the channel
                inputOrOutput (1,1) {mustBeTextScalar,mustBeMember(inputOrOutput,["input","output"])}
                device (1,1) {mustBeTextScalar} % Device name
                channel (1,1)                   % Channel name or number
                type (1,1) {mustBeTextScalar}   % Channel type
                pvPairs (1,:) cell = {}         % Channel properties (e.g., {'TerminalConfig','SingleEnded', 'Range',[-10 10]}
            end
            if inputOrOutput =="input"
                o.inputMap(name) = {device,channel,type,pvPairs};
            else
                o.outputMap(name) ={device,channel,type,pvPairs};
            end
        end

        function props = configure(o)
            % Connect to the hardware (on worker)

            % daqreset;  % Problematic if other daq usage has started already?
            list = daqvendorlist; % First time this can take a while.
            if ~ismember(upper(o.vendor),upper(list.ID))
                fprintf(2,'Please install the hardware support package for vendor %s first (see doc daq.m)\n',o.vendor);
                error(['Unknown vendor ' o.vendor]);
            else
                try
                    o.hDaq = daq(o.vendor);
                catch me
                    error(['Failed to connect to DAQ ' o.vendor ' ( ' me.message ')']);
                end
            end
            o.hDaq.Rate = o.samplerate;  % Try to use this
            % Add input and output channels to the hDaq.
            ks = keys(o.inputMap);
            for k=1:numel(ks)
                vals = o.inputMap(ks{k});
                addinput(o,vals{:});
            end
            ks = keys(o.outputMap);
            for k=1:numel(ks)
                vals = o.outputMap(ks{k});
                addoutput(o,vals{:});
            end

            % Initialize output to 0
            if o.nrOutputChannels>0
                write(o.hDaq,zeros(1,o.nrOutputChannels));
                o.outputValue = zeros(1,o.nrOutputChannels);
            end
            o.samplerate = o.hDaq.Rate; % Some cards reset to an allowed value
            o.outputFile= [o.cic.fullFile '.bin'];

            props.samplerate = o.samplerate;
            props.nrInputChannels = o.nrInputChannels;
            props.nrOutputChannels = o.nrOutputChannels;
        end

        function startInput(o)
            % Open a file to store acquired data

            [o.FID,msg] = fopen(o.outputFile,'w'); % Bin file for easy append during the experiment.
            if o.FID==-1
                o.cic.error('STOPEXPERIMENT',sprintf('Could not create file %s (msg: %s)',o.outputFile,msg));
            end
            o.nrTimeStamps = 0;

            % Configure ScansAvailableFcn callback
            if ~isempty(o.hDaq.Channels)
                o.hDaq.ScansAvailableFcn = @(src,event) scansAvailableCallback(o, src, event);
            end


            % Initialize the circular data buffer.
            o.dataBuffer = neurostim.utils.circularBuffer(nan(o.bufferSize*o.hDaq.Rate,numel(o.hDaq.Channels)));
            o.timeBuffer  = neurostim.utils.circularBuffer(nan(o.bufferSize*o.hDaq.Rate,1));
            o.bufferIx = 0;
            o.previousBufferIx =0;
            % Start acquiring.
            start(o.hDaq,"continuous");

        end

        function createMMap(o,pv)
            arguments
                o (1,1) neurostim.plugins.mdaq
                pv.initialize (1,1) logical = false
                pv.writable (1,1) logical = false
                pv.samplerate (1,1) double = o.samplerate
                pv.nrInputChannels (1,1) double = o.nrInputChannels
                pv.filename  = o.mmapFile;
            end
            % Create a memory mapped file for the circular
            % buffer
            nrSamplesToShow =o.bufferSize*pv.samplerate;
            % Initialize it with zeros.
            if pv.initialize
                o.mmapFile = tempname;
                mFid = fopen(o.mmapFile,'w');
                fwrite(mFid,zeros(nrSamplesToShow,1+pv.nrInputChannels),o.precision);
                fclose(mFid);
            else
                o.mmapFile = pv.filename;
            end
            % The circular buffer contains nrSamplesToShow time points
            % and associated values. They are mapped to Data.t and
            % Data.acq respectively.

            o.mmap = memmapfile(o.mmapFile,'Repeat',1,'Format',{o.precision [nrSamplesToShow 1] 't'; o.precision, [nrSamplesToShow pv.nrInputChannels], 'acq'},'Offset',0,'Writable',pv.writable);
        end

        function digitalOut(o,name,value)
            % Set a named digital output channel to the specified value
            % (true/false)
            arguments
                o (1,1) neurostim.plugins.mdaq
                name (1,1) string
                value (1,1) logical

            end
<<<<<<< HEAD
            if o.fake; o.writeToFeed(sprintf('Digital out %s - %d\n',name,value));return;end
=======

>>>>>>> e4aed97e
            % First map the name to a daq channel
            if ~isKey(o.outputMap,name)
                error('No output channel named %s',name)
            end

            prms = o.outputMap(name);
            channelName = prms{1} + "_" + prms{2}; % e.g. "Dev1_port0/line0";
            [tf,ix]= ismember(channelName,{o.hDaq.Channels.Name});
            if ~tf
                error('Output channel %s has not yet been setup on the DAQ (%s)',name,channelName)
            end
            newOutput = o.outputValue;
            newOutput(ix) =value;
            write(o.hDaq,newOutput);
            o.outputValue = newOutput;
        end

        function beforeExperiment(o)
            if o.fake;return;end
            % Delete lines from the axes
            if ~isempty(o.ax)
                delete(o.ax.Children);
            end
            if numel(o.inputMap)==0 && numel(o.outputMap)==0
                o.writeToFeed('No DAQ channels?')
                return;
            end

            o.writeToFeed('Configuring DAQ ');
            tic
            if o.outputOnly
                configure(o);
            else
                % Input
                if o.useWorker
                    o.writeToFeed('Setting up the worker');
                    % Start the worker queue,
                    setupWorker(o);
                    % Configure on the worker, retrieve parms that may have
                    % changed
                    o.writeToFeed('Configuring DAQ on worker...')
                    parms = sendToWorker(o,"CONFIGURE");
                    o.writeToFeed('Setting up MMap on Client...')
                    createMMap(o,initialize= false,writable=false,filename=parms.filename , nrInputChannels=parms.nrInputChannels,samplerate=parms.samplerate);
                    o.writeToFeed('Starting DAQ ...')
                    sendToWorker(o,"START")
                else
                    configure(o);
                    startInput(o);
                end
            end
            o.startDaq = datetime('now'); % Log on the client
            o.writeToFeed(sprintf('Done in %4.0f s. DAQ Running ',toc));
        end


        function afterTrial(o)
            % Update visual display after the trial to avoid frame drops.
            if o.useWorker && ~isempty(o.future.Error)
                o.cic.error('STOPEXPERIMENT',sprintf('The worker failed (msg: %s)',o.future.Error));
                return
            end
            if o.outputOnly
                if ~isempty(o.ax)
                    delete(o.ax)
                end
            else
                draw(o)
            end
        end

        function draw(o)
            % Draw the input channel data
            if o.fake;return;end
            if ~isempty(o.ax)
                if o.useWorker
                    % Collection runs on a worker.
                    % Read from the mmap file
                    y = o.mmap.Data.acq;
                    t = o.mmap.Data.t;
                    if isempty(y)
                        return;
                    end
                else
                    % Read from the circular buffer directly
                    nrSamplesToShow =o.bufferSize*o.hDaq.Rate-1;
                    stay = (o.bufferIx-nrSamplesToShow):o.bufferIx;
                    y = o.dataBuffer(stay,:);
                    t = o.timeBuffer(stay);
                end


                % Scale each channel to its abs max
                y = y./max(y,[],"ComparisonMethod","abs");
                % Then add 1:N to each channel to space them vertically
                % (flip to match the order of the legend).
                y = y + fliplr(1:size(y,2));

                ks = keys(o.inputMap);
                if isempty(o.ax.Children)
                    % First time, draw
                    h = plot(o.ax,t,y);
                    [h.Tag] = deal(ks{:});
                    title(o.ax,sprintf('%s (%.1fkHz) - %d in, %d out',o.vendor,o.samplerate/1000,o.nrInputChannels,o.nrOutputChannels))
                    legend(h,ks)
                else
                    % Updates, only change x/y data. Supposedly faster?
                    for i=1:numel(ks)
                        set(findobj(o.ax.Children,"Tag",ks{i}),'XData',t,'YData',y(:,i));
                    end
                    title(o.ax,sprintf('%s (%.1fkHz) - %d in, %d out',o.vendor,o.samplerate/1000,o.nrInputChannels,o.nrOutputChannels))
                end
                xlim(o.ax,t(end)-[o.bufferSize 0]) % Show one full bufferSize in seconds.
                ylim(o.ax, [0  size(y,2)+1])    % Show all signals
                drawnow limitrate
            end
        end
        function afterExperiment(o)
            % Stop, flush, save, delete.
            if o.fake;return;end
            if o.keepAliveAfterExperiment;return;end

            if o.useWorker
                sendToWorker(o,"SHUTDOWN");
            else
                shutdown(o);
            end
            o.writeToFeed(sprintf('DAQ data saved to %s', strrep(o.outputFile,'\','/')));
        end

        function shutdown(o)
            if o.isRunning
                stop(o.hDaq)
                flush(o.hDaq)
                pause(1);
                removechannel(o.hDaq,1:numel(o.hDaq.Channels)); % Free
            end
            if ~isempty(o.FID) && o.FID ~=-1
                try
                    fclose(o.FID);
                catch
                end
            end
            delete(o.hDaq);
            o.hDaq= [];
        end

        function setupWorker(o)
            % Setup a communication channel with a parallel worker
            if isempty(gcp('nocreate'))
                parpool("local",1);
            end
            % Create a shared queue for communication
            workerQueueShared = parallel.pool.Constant(@parallel.pool.PollableDataQueue);
            % Retrieve a handle to the queue on the worker to use on the client
            o.sendQueue = fetchOutputs(parfeval(@(x) x.Value, 1, workerQueueShared));
            o.receiveQueue = workerQueueShared.Value;

            % Share the plugin object with the worker. This is a copy of
            % the object, so changes on the client do not  affect the object here.
            o.future = parfeval(@neurostim.plugins.mdaq.acquireAndSaveOnWorker, 0, o.sendQueue,o.receiveQueue, o);
            o.writeToFeed('Waiting for worker...Ctrl-c to abort ')
            [ack,ok] = poll(o.receiveQueue,inf);
            if ~ok || ack~="RUNNING"
                o.cic.error('STOPEXPERIMENT','Failed to setup worker')
                o.future
                cancel(o.future)
            end
            o.writeToFeed('Worker ready.')
        end


        function  T =readBin(o,filename,pv)
            % Read the binary data file and return as a timetable
            arguments
                o (1,1) neurostim.plugins.mdaq
                filename {mustBeTextScalar} = o.outputFile;  %
                pv.drive (1,:) = {}
            end
            if ~isempty(pv.drive)
                filename =strrep(filename,pv.drive{1},pv.drive{2});
            end
            if ~exist(filename,"file")
                error('Bin file %s does not exist \n',filename);
            end
            fid = fopen(filename,'r'); % Read time stamps plus input channels
            [data] = fread(fid, [o.nrInputChannels+1,inf],['*' o.precision]);
            fclose(fid);
            % Make a timetable
            timestamps  = double(data(1,:)');
            clockTime = seconds(timestamps) + o.triggerTime;
            % Use the startDaq event to determine the neurostim experiment
            % time for each sample.
            [daqTriggerTime,~,~,exptTime]=get(o.prms.startDaq,'withdata',true);
            nsTime = timestamps + seconds(o.triggerTime-daqTriggerTime)+exptTime/1000;
            data = num2cell(data(2:end,:)',1);
            names = keys(o.inputMap);
            T = timetable(clockTime,seconds(nsTime),data{:},'VariableNames',cat(2,'nsTime',names));
        end
    end


    methods (Access=protected)
        function out = sendToWorker(o,code)


            send(o.sendQueue,code);
            [fromWorker,ok] = poll(o.receiveQueue, 15);
            if ok
                %fromWorker
            else
                cancel(o.future)
            end

            if ~isempty(o.future.Error) || strcmpi(o.future.State,'finished')
                o.cic.error('STOPEXPERIMENT','The mdaq worker failed');
                o.future.Error
            end
            if nargout>0
                out = fromWorker;
            end
        end

        function ix= addoutput(o,device,channel,type,settings)
            % Add output channels
            arguments
                o (1,1) neurostim.plugins.mdaq  % The daq plugin
                device (1,1) {mustBeTextScalar}  % Name of the device
                channel  (1,1)                  % Name or number of the channel
                type {mustBeTextScalar}         % Type (voltage)
                settings (1,:) cell             %
            end
            [ch,ix] = addoutput(o.hDaq,device,channel,type);
            if ~isempty(settings)
                % I could not find a way to pass these settings (e.g.
                % Range, TerminalConfig) to addinput, so we have to get the
                % warnign first, then fix it afterwards.
                [~,id] = lastwarn;
                if ismember(id,{'daq:Channel:closestRangeChosen','daqsdk:Internal:vendorDriverCommandFailed'})
                    o.writeToFeed('The DAQ warnings above can be ignored, if your channel settings passed to addChannel correct these issues.')
                end
                set(ch,settings{:});
            end
            o.nrOutputChannels = o.nrOutputChannels +1;
        end


        function ix = addinput(o,device,channel,type,settings)
            % Add input channels
            arguments
                o (1,1) neurostim.plugins.mdaq
                device (1,1) {mustBeTextScalar}  % name of the device
                channel  (1,1)                   % name/number of the channel
                type {mustBeTextScalar}          % measurement type
                settings (1,:) cell             %
            end
            [ch,ix] = addinput(o.hDaq,device,channel,type);
            if ~isempty(settings)
                % I could not find a way to pass these settings (e.g.
                % Range, TerminalConfig) to addinput, so we have to get the
                % warnign first, then fix it afterwards.
                [~,id] = lastwarn;
                if ismember(id,{'daq:Channel:closestRangeChosen','daqsdk:Internal:vendorDriverCommandFailed'})
                    o.writeToFeed('The DAQ warnings above can be ignored, if your channel settings passed to addChannel correct these issues.')
                end
                set(ch,settings{:});
            end
            o.nrInputChannels = o.nrInputChannels +1;
        end


        function scansAvailableCallback(o,src,~)
            % Callback function that is called whenever new scans are
            % available from the device. It logs the data to
            % file, and fills the circular buffer for display.
            % Runs on the worker if useWorker =true
            % In parallle mode, changes to o in this function are not
            % saved.
            % Note that the columns represent the input channels in
            % alphabetiacl order (as in o.inputMap.keys)
            try
                [data,timestamp,tTrigger] = read(src,src.ScansAvailableFcnCount,"OutputFormat","Matrix");
                %% Log to file
                fwrite(o.FID, [timestamp data]', o.precision);
                if timestamp(1)==0
                    % Store the origin of the time axis
                    o.triggerTime = datetime(tTrigger,'convertFrom','datenum');
                end
                %% Update the circular buffer
                if ~isempty(o.postprocess)
                    [data,timestamp] = o.postprocess(data,timestamp,o); % Postprocess with a user-specified function for display
                end
                [nrTmStmps, ~] =size(data);
                o.nrTimeStamps= o.nrTimeStamps + nrTmStmps;
                bufferSamples= numel(o.timeBuffer);
                if nrTmStmps>bufferSamples
                    data = data((end-bufferSamples+1):end);
                    timestamp = timestamp((end-bufferSamples+1):end);
                    nrTmStmps= bufferSamples;
                end
                o.dataBuffer(o.bufferIx + (1:nrTmStmps),:) = data;
                o.timeBuffer(o.bufferIx + (1:nrTmStmps)) = timestamp;

               
                o.bufferIx = o.bufferIx+nrTmStmps;
                if o.useWorker
                    %% Copy to the mmap
                    % We're runnning on the worker: save the circular
                    % buffer to the mmap.
                    o.mmap
                    nrSamplesToShow =o.bufferSize*o.hDaq.Rate-1;
                    ix = (o.bufferIx-nrSamplesToShow):o.bufferIx;
                    o.mmap.Data.t   = o.timeBuffer(ix);
                    o.mmap.Data.acq  = o.dataBuffer(ix,:);
                end
            catch me
                % If anything fails here just stop acquisition. (Otherwise
                % the errors keep piling up in the command window)
                shutdown(o);
                o.cic.error('STOPEXPERIMENT',sprintf('Failure in callback: %s',me.message))
            end
        end
    end

    methods (Access= public)
        function guiSet(o,parms)
            %The nsGui calls this just before the experiment starts;
            % o = plugin
            % p = struct with settings for each of the elements in the
            % guiLayout, named after the Tag property
            %
            if strcmpi(parms.onOffFakeKnob,'Fake')
                o.fake=true;
            else
                o.fake =false;
            end
            o.ax = findobj(parms.hPnl.Children,"tag","ax");
        end
    end

    methods (Static)

        % This function sets up data acquisition and writing on a parallel worker
        % The client (i.e. the mdaq plugin on the main Matlab) sends it messages
        function acquireAndSaveOnWorker(receiveQueue,sendQueue,o)
            % INPUT
            % queue - a pollable data queue
            % hO - handle to the mdaq object
            %o = hO.Value;
            if o.diary
                %Log  the worker for trouble shooting
                diary([o.cic.fullFile '_diary.txt'])
            end
            send(sendQueue,'RUNNING');
            %% Loop waiting for messages from the client
            endExperiment = false;
            while ~endExperiment
                % Wait for a message from the mdaq plugin
                code = poll(receiveQueue, Inf);
                fprintf('Code: %s\n',code)
                ack ='ACK';
                switch (code)
                    case "SHUTDOWN"
                        shutdown(o);
                        endExperiment =true;
                    case "START"
                        start(o);
                    case "CONFIGURE"
                        ack = configure(o);
                        createMMap(o,initialize=true,writable=true); % Iniitialze on worker
                        ack.filename = o.mmapFile;
                    otherwise
                        fprintf('Unknown code %s\n',code)
                end
                send(sendQueue,ack);
            end
            if o.diary
                diary off
            end
        end


        function guiLayout(pnl)
            % Add plugin specific elements
            pnl.Position(4) =250;
            h = uiaxes(pnl,"Tag","ax");
            h.Position = [60 10 530 220];
            xlabel(h,"Time (s)")
            ylabel(h,"")
            title(h,'Watiing for samples....')
        end


        function o = debug(mode)
            % Debug tool to run without other neurostim plugins
            o = neurostim.plugins.mdaq(neurostim.cic);
            o.cic.dirs.output = pwd;
            mkdir(o.cic.fullFile)
            o.bufferSize = 10; % 10 seconds of buffer

            switch upper(mode)
                case 'DS'
                    % This would be setup in the run/experiment file (once)
                    o.vendor = 'directsound'; % Use the soundcard
                    addChannel(o,"mic","input","Audio2",1,"audio")
                    o.useWorker = true;
                    o.diary = true;
                    % Simulate what would happen in an experiment
                case 'MCC'
                    o.vendor = 'MCC';
                    addChannel(o,"portA","input","")
                    beforeExperiment(o); % Setup connection with DAQ
                    for trial=1:20
                        beforeTrial(o);
                        trial %#ok<NOPRT>
                        tic;
                        for j=1:30
                            beforeFrame(o) ;
                            pause(0.01);
                        end
                        afterTrial(o);
                        toc
                    end
                    afterExperiment(o);
                case 'NI'
                    o.vendor = 'NI';
                    addChannel(o,"trial","output","Dev1","port0/line0","Digital")
                    addChannel(o,"stimulus","output","Dev1","port0/line1","Digital")
                    beforeExperiment(o); % Setup connection with DAQ
            end

        end

    end
end<|MERGE_RESOLUTION|>--- conflicted
+++ resolved
@@ -322,11 +322,7 @@
                 value (1,1) logical
 
             end
-<<<<<<< HEAD
             if o.fake; o.writeToFeed(sprintf('Digital out %s - %d\n',name,value));return;end
-=======
-
->>>>>>> e4aed97e
             % First map the name to a daq channel
             if ~isKey(o.outputMap,name)
                 error('No output channel named %s',name)
